from typing import List
from langchain.schema import Document
from src.generator.hf_generator import load_hf_model, generate_answer_hf
from src.generator.openai_generator import load_openai_model, generate_answer_openai
from src.generator.make_prompt import build_prompt

<<<<<<< HEAD
def summarize_chat_history(config):
    """
    Langchain Document 또는 단순 문자열 기반 요약 생성
    """
    from src.generator.hf_generator import generate_answer_hf
    from src.generator.openai_generator import generate_answer_openai

    history_text = "\n".join(
        [f"{'질문' if turn['role'] == 'user' else '답변'}: {turn['content']}" for turn in config["chat_history"]]
    )
    prompt = f"다음은 사용자와 AI의 대화 내용입니다. 이 대화의 핵심 내용을 간결하게 요약해 주세요.\n\n{history_text}"

    if config["generator"]["model_type"] == "huggingface":
        model_info = load_hf_model(config)
        return generate_answer_hf(prompt, model_info, config["generator"])
    elif config["generator"]["model_type"] == "openai":
        model_info = load_openai_model(config)
        return generate_answer_openai(prompt, model_info, config["generator"])


def generator_main(
    retrieved_docs: List[Document],
    config: dict,
=======
def generator_main(
    retrieved_docs: List[Document],
    config: dict,
    model_info=None
>>>>>>> 93553752
) -> str:
    """
    검색된 문서 리스트를 기반으로 답변을 생성하는 메인 실행 함수.

    Args:
        retrieved_docs (List[Document]): 검색된 핵심 청크 리스트
        all_docs (List[Document]): 전체 문서 청크 리스트
        config (dict): 설정 정보 (모델, 템플릿 등 포함)

    Returns:
        str: 생성된 답변
    """
    # 1. 프롬프트 생성
    query = config["retriever"]["query"]

    # 2. 과거 질문, 답변 내역
    if config["chat_history"]:
        chat_history_str = "\n".join([f"질문: {turn['content']}" for turn in config["chat_history"]])

        # 3. 내역 요약
        chat_history_str = summarize_chat_history(config)
    else: # 대화 내역이 없을 경우
        chat_history_str = ""

    prompt = build_prompt(
        question=query,
        retrieved_docs=retrieved_docs,
        include_source=config.get("include_source", True),
        prompt_template=config.get("prompt_template"),
        chat_history=chat_history_str,
    )
    model_type = config["generator"]["model_type"]
    if model_info is None:
        if model_type == "huggingface":
            model_info = load_hf_model(config)
        elif model_type == "openai":
            model_info = load_openai_model(config)
            
    if model_type == "huggingface":
        answer = generate_answer_hf(prompt, model_info, config["generator"])
    elif model_type == "openai":
        answer = generate_answer_openai(prompt, model_info, config["generator"])
        
    print(answer)
    return answer

def is_unsatisfactory(answer: str) -> bool:
    if '정보가 없습니다' in answer or '잘 모르겠습니다' in answer:
        print("Misunderstanding Dectection")
        return True
    if len(answer.strip()) < 10:
        print("Short Answer Dectection")
        return True
    
    # 반복 문장 감지
    lines = answer.strip().splitlines()
    unique_lines = set(line.strip() for line in lines if line.strip())
    if len(unique_lines) < len(lines) / 2:
        return True

    return False
    
from collections import defaultdict
from typing import List

def generate_with_clarification(
    retrieved_docs: List[Document], 
    config: dict,
    max_retries: int = 1,
    model_info = None
) -> str:
    """
    검색된 문서와 초기 질문을 바탕으로 생성된 답변이 부적절할 경우,
    issue를 정의하고 clarification 프롬프트를 사용하여 재생성 시도.

    Args:
        retrieved_docs (List[Document]): 검색된 문서들
        config (dict): 설정 정보 (retriever/generator 관련 포함)
        max_retries (int): 최대 재생성 시도 횟수
        model_info: 미리 로드된 생성 모델 정보 (옵션)

    Returns:
        str: 최종 생성된 적절한 답변
    """

    # 1) context 구성
    docs_by_file = defaultdict(list)
    for chunk in retrieved_docs:
        file_name = chunk.metadata.get("파일명", "알 수 없음")
        docs_by_file[file_name].append(chunk.page_content)

    context_blocks = []
    for file_name, chunks in docs_by_file.items():
        source_info = f"[출처: {file_name}]"
        document_text = "\n".join(chunks)
        context_blocks.append(f"{source_info}\n{document_text}")

    context_text = "\n\n---\n\n".join(context_blocks)

    clarification_template = (
        "이전 답변이 적절하지 않았습니다. 다음 이슈를 고려하여 더 명확하고 근거 있는 답변을 생성해주세요:\n"
        "{issue}\n\n"
        "- 아래 각 context 블록은 서로 다른 문서에서 추출된 내용입니다.\n"
        "- 반드시 문서에 기반한 내용만 답변에 포함하고, 출처를 바탕으로 신뢰도 있게 작성하세요.\n"
        "- 사전 지식이나 추측은 절대 포함하지 마세요.\n"
        "- 답변은 한국어로 작성하세요.\n\n"
        "### 문서 내용:\n{context}\n\n"
        "### 질문:\n{question}\n\n"
        "### 보완된 답변:"
    )

    # 2) 초기 답변 생성 (model_info 없으면 최초 로드)
    model_type = config["generator"]["model_type"]
    if model_info is None:
        if model_type == "huggingface":
            model_info = load_hf_model(config)
        elif model_type == "openai":
            model_info = load_openai_model(config)
        else:
            raise ValueError(f"지원되지 않는 generator model_type: {model_type}")

    answer = generator_main(retrieved_docs, config, model_info)

    # 3) 재시도 루프
    for i in range(max_retries):
        if not is_unsatisfactory(answer):
            break  # 만족하는 답변이면 종료

        print(f"⚠️ 답변 재생성 중...({i+1}/{max_retries})")
        issue = "생성된 답변이 문서에 기반하지 않았거나 너무 짧습니다. 혹은 생성된 답변에 중복된 내용이 포함되어 있습니다."

        retry_prompt = clarification_template.format(
            context=context_text,
            question=config["retriever"]["query"],
            issue=issue
        )

        if model_type == "huggingface":
            answer = generate_answer_hf(retry_prompt, model_info, config["generator"])
        elif model_type == "openai":
            answer = generate_answer_openai(retry_prompt, model_info, config["generator"])
        else:
            raise ValueError(f"지원되지 않는 generator model_type: {model_type}")

        print(answer)

    if not is_unsatisfactory(answer):
        print("✅ 최종 답변 생성 완료")
    else:
        print("⚠️ 최대 재시도 횟수 도달, 답변 개선 실패")

    return answer<|MERGE_RESOLUTION|>--- conflicted
+++ resolved
@@ -4,7 +4,6 @@
 from src.generator.openai_generator import load_openai_model, generate_answer_openai
 from src.generator.make_prompt import build_prompt
 
-<<<<<<< HEAD
 def summarize_chat_history(config):
     """
     Langchain Document 또는 단순 문자열 기반 요약 생성
@@ -28,12 +27,7 @@
 def generator_main(
     retrieved_docs: List[Document],
     config: dict,
-=======
-def generator_main(
-    retrieved_docs: List[Document],
-    config: dict,
     model_info=None
->>>>>>> 93553752
 ) -> str:
     """
     검색된 문서 리스트를 기반으로 답변을 생성하는 메인 실행 함수.
