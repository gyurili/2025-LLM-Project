from typing import List
from langchain.schema import Document


'''
    To Do:
        - 입력된 질문에 따라 프롬프트를 구성하는 기능
'''

def build_prompt(
    question: str,
    retrieved_docs: List[Document],
    include_source: bool = True,
    prompt_template: str = None,
    chat_history: str = None,
) -> str:
    """
    주어진 질문과 검색된 문서들을 기반으로 프롬프트를 구성합니다.
    
    Args:
        question (str): 사용자 질문
        retrieved_docs (List[Document]): 검색된 핵심 청크들
        include_source (bool): 출처 포함 여부
        prompt_template (str): 사용자 정의 프롬프트 템플릿

    Returns:
        str: 구성된 프롬프트 문자열
    """
    if not retrieved_docs:
        raise ValueError("❌ (generator.make_prompt.build_prompt) 검색된 문서가 없습니다.")

    context_blocks = []

    for chunk in retrieved_docs:
        source_info = ""
        if include_source:
            source_info = (
                f"[출처: {chunk.metadata.get('파일명')} | "
                f"기관: {chunk.metadata.get('발주 기관')} | "
                f"사업명: {chunk.metadata.get('사업명')} | "
                f"청크 번호: {chunk.metadata.get('chunk_idx')}]"
            )

        context = f"{source_info}\n{chunk.page_content}".strip()
        context_blocks.append(context)

    context_text = "\n\n---\n\n".join(context_blocks)

    # 대화 내역 요약 검사
    chat_history_section = ""
    if chat_history:
        chat_history_section = f"### 이전 대화:\n{chat_history}\n\n"

    if prompt_template is None:
        prompt_template = (
            "당신은 정부 및 대학의 공공 사업 제안서를 분석하는 AI 전문가입니다.\n"
            "아래 문서 내용은 특정 사업의 목적, 예산, 수행 방식 등을 요약한 것입니다.\n"
            "※ 아래 지침을 철저히 따르세요. 위반 시 틀린 답변으로 간주됩니다.\n\n"
            "다음 질문에 대해 다음 원칙에 따라 명확하고 정확하게 답변하세요:\n"
            "- 반드시 문서 내용에 기반해서만 답하세요.\n"
            "- 문서를 참고했다면 출처를 표기하세요.\n"
            "- 문서에 정보가 없으면 '해당 문서에 정보가 없습니다.'라고 말하세요.\n"
            "- 불확실하거나 추측되는 내용은 포함하지 마세요.\n"
            "- 문서 외의 지식, 상식, 다른 문서나 유사 사례를 근거로 답하지 마세요\n"
            "- 답변은 최대 5문장 이내로 작성하세요.\n"
<<<<<<< HEAD
            "- 항목이 여러 개인 경우, 항목별로 줄바꿈하여 나열하세요.\n"
            "- 답변의 마지막엔 출처가 된 문서들을 [출처: '문서명'] 형식으로 작성 하시오.\n"
            "- 문서 내용 중간에 출처를 표시하지 마세요.\n\n"
=======
            "- 항목이 여러 개인 경우, 항목별로 줄바꿈하여 나열하세요.\n\n"
            "### 이전 대화 내용 (요약):\n{chat_history_section}\n\n"
>>>>>>> 20d4d18e
            "### 문서 내용:\n{context}\n\n"
            "### 질문:\n{question}\n\n"
            "### 답변:"
        )

    return prompt_template.format(context=context_text, question=question, chat_history_section=chat_history_section)<|MERGE_RESOLUTION|>--- conflicted
+++ resolved
@@ -63,14 +63,9 @@
             "- 불확실하거나 추측되는 내용은 포함하지 마세요.\n"
             "- 문서 외의 지식, 상식, 다른 문서나 유사 사례를 근거로 답하지 마세요\n"
             "- 답변은 최대 5문장 이내로 작성하세요.\n"
-<<<<<<< HEAD
             "- 항목이 여러 개인 경우, 항목별로 줄바꿈하여 나열하세요.\n"
             "- 답변의 마지막엔 출처가 된 문서들을 [출처: '문서명'] 형식으로 작성 하시오.\n"
             "- 문서 내용 중간에 출처를 표시하지 마세요.\n\n"
-=======
-            "- 항목이 여러 개인 경우, 항목별로 줄바꿈하여 나열하세요.\n\n"
-            "### 이전 대화 내용 (요약):\n{chat_history_section}\n\n"
->>>>>>> 20d4d18e
             "### 문서 내용:\n{context}\n\n"
             "### 질문:\n{question}\n\n"
             "### 답변:"
