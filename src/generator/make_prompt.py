--- conflicted
+++ resolved
@@ -64,12 +64,7 @@
             "- 문서 외의 지식, 상식, 다른 문서나 유사 사례를 근거로 답하지 마세요\n"
             "- 답변은 최대 5문장 이내로 작성하세요.\n"
             "- 항목이 여러 개인 경우, 항목별로 줄바꿈하여 나열하세요.\n"
-<<<<<<< HEAD
-            "- 답변의 마지막엔 출처가 된 문서들을 [출처: '문서명'] 형식으로 작성 하시오.\n"
-            "- 문서명에 확장자는 포함시키지 마시오.\n"
-=======
             "- 답변 마지막에 문서명과 함께 반드시 청크 번호도 포함하세요. 예시: [출처: '문서명', 청크번호: '5']\n"
->>>>>>> 720b36d4
             "- 문서 내용 중간에 출처를 표시하지 마세요.\n\n"
             "이전에 사용자와 나눈 대화 내역이 아래에 정리되어 있습니다. 이 내역은 질문의 의도를 파악하는 데 도움이 됩니다. 그러나 여전히 답변은 반드시 문서 내용을 기반으로 해야 하며, 문서에 없는 내용은 포함하지 마십시오.\n\n"
             "### 이전 대화:\n{chat_history_section}\n\n"
