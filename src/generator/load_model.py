import os
import torch
from typing import Dict
from inspect import signature
from transformers import AutoTokenizer, AutoModelForCausalLM, BitsAndBytesConfig
from langsmith import trace


def load_generator_model(config: Dict) -> Dict:
    """
    다양한 유형의 언어 생성 모델을 config를 기반으로 초기화합니다.

    Args:
        config (Dict): 모델 설정 정보

    Returns:
        Dict: {type, tokenizer, model} 형태의 딕셔너리

    To Do:
        - 모델 캐시 경로 지정 옵션 추가
        - 토크나이저 padding 관련 설정 명시화
    """
    model_type = config["generator"]["model_type"]
    model_name = config["generator"]["model_name"]

    if model_type == "huggingface":
        tokenizer = AutoTokenizer.from_pretrained(
            model_name,
            use_fast=False,
            trust_remote_code=True,
            token=os.getenv("HF_TOKEN")
        )

        if config["generator"].get("use_quantization", False):
            bnb_config = BitsAndBytesConfig(
                load_in_4bit=True,
                bnb_4bit_use_double_quant=True,
                bnb_4bit_quant_type="nf4",
                bnb_4bit_compute_dtype=torch.float16,
                llm_int8_enable_fp32_cpu_offload=True,
            )
            model = AutoModelForCausalLM.from_pretrained(
                model_name,
                quantization_config=bnb_config,
                trust_remote_code=True,
                token=os.getenv("HF_TOKEN"),
                device_map="auto"
            )
        else:
            model = AutoModelForCausalLM.from_pretrained(
                model_name,
                trust_remote_code=True,
                token=os.getenv("HF_TOKEN"),
                device_map="auto"
            )

        model.eval()
        return {"type": "hf", "tokenizer": tokenizer, "model": model}

    elif model_type == "openai":
        import openai
        openai.api_key = os.getenv("OPENAI_API_KEY")
        return {"type": "openai", "model": model_name}

    elif model_type == "dummy":
        return {"type": "mock"}

    else:
        raise ValueError(f"Unsupported model type: {model_type}")


def generate_answer(prompt: str, model_info: Dict, generation_config: Dict) -> str:
    """
    주어진 프롬프트를 기반으로 다양한 언어 모델로부터 답변을 생성합니다.
    LangSmith 수동 트레이싱을 통해 실행 기록을 명시적으로 남깁니다.

    Args:
        prompt (str): 생성할 프롬프트
        model_info (Dict): 모델 및 토크나이저 정보
        generation_config (Dict): 생성 관련 설정 (max_length 등)

    Returns:
        str: 생성된 텍스트 응답

    TODO:
        - 응답 후처리 필터 추가
        - 출력 문자열 정제 옵션 추가
    """
<<<<<<< HEAD
    with trace(name="generate_answer", inputs={"prompt": prompt}) as run:
        if model_info["type"] == "hf":
            tokenizer = model_info["tokenizer"]
            model = model_info["model"]

            inputs = tokenizer(prompt, return_tensors="pt")
            input_ids = inputs["input_ids"].to(model.device)
            attention_mask = inputs["attention_mask"].to(model.device)

            generate_kwargs = {
                "input_ids": input_ids,
                "attention_mask": attention_mask,
                "max_new_tokens": generation_config.get("max_length", 512),
                "do_sample": False,
                "eos_token_id": tokenizer.eos_token_id or tokenizer.pad_token_id,
                "repetition_penalty": 1.2
            }

            generate_signature = signature(model.generate).parameters
            if "token_type_ids" in inputs and "token_type_ids" in generate_signature:
                generate_kwargs["token_type_ids"] = inputs["token_type_ids"].to(model.device)

            with torch.no_grad():
                output = model.generate(**generate_kwargs)

            result = tokenizer.decode(output[0], skip_special_tokens=True)
            run.add_outputs({"output": result})
            return result

        elif model_info["type"] == "openai":
            import openai
            openai.api_key = os.getenv("OPENAI_API_KEY")
            response = openai.ChatCompletion.create(
                model=model_info["model"],
                messages=[{"role": "user", "content": prompt}],
                max_tokens=generation_config.get("max_length", 512),
                temperature=0.0
            )
            result = response["choices"][0]["message"]["content"]
            run.add_outputs({"output": result})
            return result
=======
    if model_info["type"] == "hf":
        tokenizer = model_info["tokenizer"]
        model = model_info["model"]

        inputs = tokenizer(prompt, return_tensors="pt")
        input_ids = inputs["input_ids"].to(model.device)
        attention_mask = inputs["attention_mask"].to(model.device)

        generate_kwargs = {
            "input_ids": input_ids,
            "attention_mask": attention_mask,
            "max_new_tokens": generation_config.get("max_length", 512),
            "do_sample": False,
            "eos_token_id": tokenizer.eos_token_id or tokenizer.pad_token_id,
            "repetition_penalty": 1.2
        }

        generate_signature = signature(model.generate).parameters
        if "token_type_ids" in inputs and "token_type_ids" in generate_signature:
            generate_kwargs["token_type_ids"] = inputs["token_type_ids"].to(model.device)

        with torch.no_grad():
            output = model.generate(**generate_kwargs)

        # 생성 후 후처리
        raw_output = tokenizer.decode(output[0], skip_special_tokens=True, clean_up_tokenization_spaces=True)
        answer = raw_output.strip()

        # 무의미한 반복 제거
        bad_tokens = ["하십시오", "하실 수", "알고 싶어요", "하는데 필요한", "것을", "한다", "하십시오.", "하시기 바랍니다"]
        for token in bad_tokens:
            answer = answer.replace(token, "")

        # 너무 짧거나 어색한 경우 예외처리
        if len(answer) < 10 or answer.count(" ") < 3:
            answer = "해당 문서에서 예약 방법에 대한 명확한 정보를 찾을 수 없습니다."

        return answer

    elif model_info["type"] == "openai":
        import openai
        openai.api_key = os.getenv("OPENAI_API_KEY")
        response = openai.ChatCompletion.create(
            model=model_info["model"],
            messages=[{"role": "user", "content": prompt}],
            max_tokens=generation_config.get("max_length", 512),
            temperature=0.0
        )
        return response["choices"][0]["message"]["content"]
>>>>>>> 253fbbe3

        elif model_info["type"] == "mock":
            result = "이건 테스트용 응답입니다."
            run.add_outputs({"output": result})
            return result

        else:
            raise ValueError("Unsupported model type")<|MERGE_RESOLUTION|>--- conflicted
+++ resolved
@@ -86,7 +86,6 @@
         - 응답 후처리 필터 추가
         - 출력 문자열 정제 옵션 추가
     """
-<<<<<<< HEAD
     with trace(name="generate_answer", inputs={"prompt": prompt}) as run:
         if model_info["type"] == "hf":
             tokenizer = model_info["tokenizer"]
@@ -112,9 +111,21 @@
             with torch.no_grad():
                 output = model.generate(**generate_kwargs)
 
-            result = tokenizer.decode(output[0], skip_special_tokens=True)
-            run.add_outputs({"output": result})
-            return result
+            # 생성 후 후처리 적용
+            raw_output = tokenizer.decode(output[0], skip_special_tokens=True, clean_up_tokenization_spaces=True)
+            answer = raw_output.strip()
+
+            # 무의미한 반복 제거
+            bad_tokens = ["하십시오", "하실 수", "알고 싶어요", "하는데 필요한", "것을", "한다", "하십시오.", "하시기 바랍니다"]
+            for token in bad_tokens:
+                answer = answer.replace(token, "")
+
+            # 너무 짧거나 어색한 경우 예외처리
+            if len(answer) < 10 or answer.count(" ") < 3:
+                answer = "해당 문서에서 예약 방법에 대한 명확한 정보를 찾을 수 없습니다."
+
+            run.add_outputs({"output": answer})  # 후처리된 결과 기록
+            return answer
 
         elif model_info["type"] == "openai":
             import openai
@@ -128,57 +139,6 @@
             result = response["choices"][0]["message"]["content"]
             run.add_outputs({"output": result})
             return result
-=======
-    if model_info["type"] == "hf":
-        tokenizer = model_info["tokenizer"]
-        model = model_info["model"]
-
-        inputs = tokenizer(prompt, return_tensors="pt")
-        input_ids = inputs["input_ids"].to(model.device)
-        attention_mask = inputs["attention_mask"].to(model.device)
-
-        generate_kwargs = {
-            "input_ids": input_ids,
-            "attention_mask": attention_mask,
-            "max_new_tokens": generation_config.get("max_length", 512),
-            "do_sample": False,
-            "eos_token_id": tokenizer.eos_token_id or tokenizer.pad_token_id,
-            "repetition_penalty": 1.2
-        }
-
-        generate_signature = signature(model.generate).parameters
-        if "token_type_ids" in inputs and "token_type_ids" in generate_signature:
-            generate_kwargs["token_type_ids"] = inputs["token_type_ids"].to(model.device)
-
-        with torch.no_grad():
-            output = model.generate(**generate_kwargs)
-
-        # 생성 후 후처리
-        raw_output = tokenizer.decode(output[0], skip_special_tokens=True, clean_up_tokenization_spaces=True)
-        answer = raw_output.strip()
-
-        # 무의미한 반복 제거
-        bad_tokens = ["하십시오", "하실 수", "알고 싶어요", "하는데 필요한", "것을", "한다", "하십시오.", "하시기 바랍니다"]
-        for token in bad_tokens:
-            answer = answer.replace(token, "")
-
-        # 너무 짧거나 어색한 경우 예외처리
-        if len(answer) < 10 or answer.count(" ") < 3:
-            answer = "해당 문서에서 예약 방법에 대한 명확한 정보를 찾을 수 없습니다."
-
-        return answer
-
-    elif model_info["type"] == "openai":
-        import openai
-        openai.api_key = os.getenv("OPENAI_API_KEY")
-        response = openai.ChatCompletion.create(
-            model=model_info["model"],
-            messages=[{"role": "user", "content": prompt}],
-            max_tokens=generation_config.get("max_length", 512),
-            temperature=0.0
-        )
-        return response["choices"][0]["message"]["content"]
->>>>>>> 253fbbe3
 
         elif model_info["type"] == "mock":
             result = "이건 테스트용 응답입니다."
