--- conflicted
+++ resolved
@@ -1,11 +1,8 @@
 from typing import List
 from langchain.schema import Document
-<<<<<<< HEAD
 from src.loader.data_loader import (retrieve_top_documents_from_metadata, data_process)
-=======
 from src.loader.data_loader import (data_load, data_process)
 from src.loader.splitter import (data_chunking, summarize_chunk_quality)
->>>>>>> 686470c8
 
 
 def loader_main(config: dict) -> List[Document]:
@@ -27,22 +24,17 @@
     df = data_process(df, apply_ocr=apply_ocr, file_type=file_type)
     print("✅ 데이터 전처리 완료")
 
-    return df
-    # # 3. 청크 생성
-    # splitter_type = data_config.get("splitter", "recursive")
-    # chunk_size = data_config.get("chunk_size", 300)
-    # chunk_overlap = data_config.get("chunk_overlap", 50)
+    # 3. 청크 생성
+    splitter_type = data_config.get("splitter", "recursive")
+    chunk_size = data_config.get("chunk_size", 300)
+    chunk_overlap = data_config.get("chunk_overlap", 50)
 
-    # chunks = data_chunking(df=df, splitter_type=splitter_type, size=chunk_size, overlap=chunk_overlap)
-    # print("✅ 청크 생성 완료")
+    chunks = data_chunking(df=df, splitter_type=splitter_type, size=chunk_size, overlap=chunk_overlap)
+    print("✅ 청크 생성 완료")
 
-<<<<<<< HEAD
-    # return chunks
-=======
     # 4. 청크 품질 검사
     summarize_chunk_quality(chunks, config.get("settings", {}).get("verbose", False))
     print("✅ 청크 품질 검사 완료")
 
     return chunks
->>>>>>> 686470c8
 
