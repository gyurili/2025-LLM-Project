import os
import fitz
import easyocr
import numpy as np
import pandas as pd
from PIL import Image
from tqdm import tqdm
from pathlib import Path
from typing import List
from langchain.schema import Document
from langchain_teddynote.document_loaders import HWPLoader
from langchain_community.docstore.in_memory import InMemoryDocstore
from langchain_openai import OpenAIEmbeddings
from langchain_huggingface import HuggingFaceEmbeddings
from sentence_transformers import SentenceTransformer
from sklearn.metrics.pairwise import cosine_similarity
from sentence_transformers.util import cos_sim
from src.utils.path import get_project_root_dir

# EasyOCR Reader 객체 생성 (GPU 사용)
# 한글(ko) + 영어(en)를 인식하며, 모델은 한 번만 로드됨
reader = easyocr.Reader(['ko', 'en'], gpu=True)


def safe_ocr(img_array: np.ndarray, ocr_reader: easyocr.Reader) -> str:
    """
    이미지 배열을 입력받아 EasyOCR로 텍스트를 추출합니다.

    Args:
        img_array (np.ndarray): OCR을 수행할 이미지 배열
        ocr_reader (easyocr.Reader): 초기화된 EasyOCR 리더 인스턴스

    Returns:
        str: 추출된 텍스트 문자열
    """
    try:
        result = ocr_reader.readtext(img_array, detail=0)
        if not isinstance(result, list):
            return ""
        return "\n".join(result)
    except Exception as e:
        raise RuntimeError(f"❌ [OCR] (data_loader.safe_ocr) OCR 처리 실패: {e}")


def extract_text_from_pdf(pdf_path: Path, apply_ocr: bool = True) -> str:
    """
    PDF 파일에서 텍스트 및 OCR 텍스트를 추출합니다.

    Args:
        pdf_path (Path): 처리할 PDF 파일 경로
        apply_ocr (bool): OCR 수행 여부

    Returns:
        str: 전체 페이지에서 추출된 텍스트
    """
    if not pdf_path.exists():
        raise FileNotFoundError(f"❌(data_loader.extract_text_from_pdf.pdf_path) PDF 파일을 찾을 수 없습니다: {pdf_path}")
    full_text = ""
    with fitz.open(pdf_path) as doc:
        for page_num, page in enumerate(tqdm(doc, desc=f"{pdf_path.name}")):
            page_text = page.get_text()
            full_text += page_text

            if apply_ocr:
                pix = page.get_pixmap(dpi=300)
                img = Image.frombytes("RGB", [pix.width, pix.height], pix.samples)
                ocr_text = safe_ocr(np.array(img), reader)
                if ocr_text.strip():
                    full_text += f"\n[OCR p.{page_num + 1}]\n{ocr_text}"
    return full_text


def retrieve_top_documents_from_metadata(query, csv_path, embed_model, top_k=5, verbose=False):
    """
    사용자 질문(query)과 문서 메타데이터(csv)에 기반하여 
    가장 유사한 top_k개의 문서를 반환합니다.

    Parameters:
        query (str): 사용자 질문
        csv_path (str): CSV 파일 경로
        embed_model (str): 임베딩 모델 이름 (예: "openai", "huggingface")
        top_k (int): 반환할 문서 수 (기본값 5)
        verbose (bool): 결과를 표 형태로 출력할지 여부 (기본값 False)

    Returns:
        pd.DataFrame: 상위 top_k 문서 정보 + 유사도 점수
    """
<<<<<<< HEAD
    # 0. 모델 로드
    from src.embedding.vector_db import generate_embedding
    embedder = generate_embedding(embed_model)
    if embedder is not None:
        if verbose:
            print(f"    📌 [Info] Embedding model: {embedder.__class__.__name__}")
    
=======
    try:
        # 0. 모델 로드
        sbert_model = SentenceTransformer("snunlp/KR-SBERT-V40K-klueNLI-augSTS")
    except Exception as e:
        raise RuntimeError(f"❌ (data_loader.retrieve_top_documents_from_metadata) SBERT 모델 로딩 실패: {str(e)}")

>>>>>>> 03694a7e
    # 1. CSV 파일 로드
    if not os.path.exists(csv_path):
        raise FileNotFoundError(f"❌ (data_loader.retrieve_top_documents_from_metadata) 파일을 찾을 수 없습니다: {csv_path}")
    
    try:
        df = pd.read_csv(csv_path)
    except Exception as e:
        raise ValueError(f"❌ (data_loader.retrieve_top_documents_from_metadata) CSV 파일 로딩 실패: {str(e)}")
    
    # 2. 필요한 열 존재 여부 확인
    required_columns = ["사업명", "발주 기관", "사업 요약", "파일명"]
    for col in required_columns:
        if col not in df.columns:
            raise KeyError(f"❌ (data_loader.retrieve_top_documents_from_metadata) '{col}' 열이 CSV에 존재하지 않습니다.")

    # 3. 임베딩용 텍스트 생성
    def make_embedding_text(row):
        return f"{row['사업명']} {row['발주 기관']} {row['사업 요약']}"
    
    try:
        df["임베딩텍스트"] = df.apply(make_embedding_text, axis=1)
    except Exception as e:
        raise RuntimeError(f"❌ (data_loader.retrieve_top_documents_from_metadata) 임베딩 텍스트 생성 중 오류: {str(e)}")

<<<<<<< HEAD
    doc_texts = df["임베딩텍스트"].tolist()

    # 3. 문서 및 쿼리 임베딩 생성
    if hasattr(embedder, "encode"):
        # sentence_transformers 기반
        doc_embeddings = embedder.encode(doc_texts, convert_to_tensor=True)
        query_embedding = embedder.encode(query, convert_to_tensor=True)
        similarities = cos_sim(query_embedding, doc_embeddings)[0].cpu().numpy()
    else:
        # LangChain 기반 HuggingFaceEmbeddings 또는 OpenAIEmbeddings
        doc_embeddings = embedder.embed_documents(doc_texts)
        query_embedding = embedder.embed_query(query)
        similarities = cosine_similarity(
            np.array([query_embedding]), np.array(doc_embeddings)
        )[0]
=======
    # 4. 문서 임베딩 생성
    try:
        doc_embeddings = sbert_model.encode(df["임베딩텍스트"].tolist(), convert_to_tensor=True)
    except Exception as e:
        raise RuntimeError(f"❌ (data_loader.retrieve_top_documents_from_metadata) 문서 임베딩 생성 실패: {str(e)}")

    # 5. 질문 임베딩 생성
    try:
        query_embedding = sbert_model.encode(query, convert_to_tensor=True)
    except Exception as e:
        raise RuntimeError(f"❌ (data_loader.retrieve_top_documents_from_metadata) 질문 임베딩 생성 실패: {str(e)}")

    # 6. 유사도 계산
    try:
        similarities = cosine_similarity(
            query_embedding.cpu().numpy().reshape(1, -1), 
            doc_embeddings.cpu().numpy()
        )[0]
    except Exception as e:
        raise RuntimeError(f"❌ (data_loader.retrieve_top_documents_from_metadata) 유사도 계산 중 오류: {str(e)}")
>>>>>>> 03694a7e

    # 7. 상위 top_k 인덱스 추출
    top_k_indices = np.argsort(similarities)[::-1][:top_k]

    # 8. 결과 DataFrame 반환
    try:
        top_docs = df.iloc[top_k_indices].copy()
        top_docs["유사도"] = similarities[top_k_indices]
    except Exception as e:
        raise RuntimeError(f"❌ 결과 데이터프레임 생성 실패: {str(e)}")

<<<<<<< HEAD
    if verbose == True:
        from tabulate import tabulate
        table = [
            [idx, row["파일명"], f"{row['유사도']:.4f}"]
            for idx, row in top_docs.iterrows()
        ]
        print(tabulate(table, headers=["IDX", "파일명", "유사도"], tablefmt="github"))
=======
    if verbose:
        print("📄 Top 문서 목록:")
        print(top_docs[["파일명", "유사도"]])
>>>>>>> 03694a7e

    return top_docs

from src.utils.path import get_project_root_dir

def data_process(df: pd.DataFrame, apply_ocr: bool = True, file_type: str = "all") -> pd.DataFrame:
    """
    HWP 또는 PDF 파일을 처리하여 텍스트를 추출하고 full_text 컬럼에 저장합니다.

    Args:
        df (pd.DataFrame): 파일 목록을 포함한 데이터프레임
        apply_ocr (bool): PDF OCR 여부
        file_type (str): 'hwp', 'pdf', 'all' 중 하나

    Returns:
        pd.DataFrame: 텍스트가 추가된 DataFrame
    """
    base_dir = get_project_root_dir()
    file_root = os.path.join(base_dir, "data", "files")

    if file_type in ["hwp", "pdf"]:
        mask = df['파일명'].str.lower().str.endswith(f".{file_type}")
        filtered_df = df[mask].copy()
    elif file_type == "all":
        filtered_df = df.copy()

    filtered_df['full_text'] = None

    for file_name in filtered_df['파일명']:
        file_path = os.path.join(file_root, file_name)
        try:
            if not os.path.exists(file_path):
                 raise FileNotFoundError(f"❌ [FileNotFound] (data_loader.data_process.path) 파일이 존재하지 않습니다: {file_path}")

            if file_name.lower().endswith(".hwp") and file_type in ["hwp", "all"]:
                loader = HWPLoader(file_path)
                docs = loader.load()
                if docs and isinstance(docs[0].page_content, str):
                    filtered_df.loc[filtered_df['파일명'] == file_name, 'full_text'] = docs[0].page_content
                else:
                    print(f"⚠️ [Warning] (data_loader.data_process.hwp) HWP 파일 무시됨 (내용 없음): {file_name}")

            elif file_name.lower().endswith(".pdf") and file_type in ["pdf", "all"]:
                text = extract_text_from_pdf(Path(file_path), apply_ocr=apply_ocr)
                filtered_df.loc[filtered_df['파일명'] == file_name, 'full_text'] = text

            else:
                print(f"⚠️ [Warning] (data_loader.data_process) 지원하지 않는 파일 형식입니다: {file_name}")

        except Exception as e:
            raise RuntimeError(f"❌ [Runtime] (data_loader.data_process) 파일 처리 오류 ({file_name}): {e}")  

    return filtered_df.reset_index(drop=True)<|MERGE_RESOLUTION|>--- conflicted
+++ resolved
@@ -85,7 +85,6 @@
     Returns:
         pd.DataFrame: 상위 top_k 문서 정보 + 유사도 점수
     """
-<<<<<<< HEAD
     # 0. 모델 로드
     from src.embedding.vector_db import generate_embedding
     embedder = generate_embedding(embed_model)
@@ -93,14 +92,9 @@
         if verbose:
             print(f"    📌 [Info] Embedding model: {embedder.__class__.__name__}")
     
-=======
-    try:
-        # 0. 모델 로드
-        sbert_model = SentenceTransformer("snunlp/KR-SBERT-V40K-klueNLI-augSTS")
-    except Exception as e:
-        raise RuntimeError(f"❌ (data_loader.retrieve_top_documents_from_metadata) SBERT 모델 로딩 실패: {str(e)}")
-
->>>>>>> 03694a7e
+    # 1. CSV 파일 로드
+    df = pd.read_csv(csv_path)
+
     # 1. CSV 파일 로드
     if not os.path.exists(csv_path):
         raise FileNotFoundError(f"❌ (data_loader.retrieve_top_documents_from_metadata) 파일을 찾을 수 없습니다: {csv_path}")
@@ -125,7 +119,6 @@
     except Exception as e:
         raise RuntimeError(f"❌ (data_loader.retrieve_top_documents_from_metadata) 임베딩 텍스트 생성 중 오류: {str(e)}")
 
-<<<<<<< HEAD
     doc_texts = df["임베딩텍스트"].tolist()
 
     # 3. 문서 및 쿼리 임베딩 생성
@@ -141,28 +134,6 @@
         similarities = cosine_similarity(
             np.array([query_embedding]), np.array(doc_embeddings)
         )[0]
-=======
-    # 4. 문서 임베딩 생성
-    try:
-        doc_embeddings = sbert_model.encode(df["임베딩텍스트"].tolist(), convert_to_tensor=True)
-    except Exception as e:
-        raise RuntimeError(f"❌ (data_loader.retrieve_top_documents_from_metadata) 문서 임베딩 생성 실패: {str(e)}")
-
-    # 5. 질문 임베딩 생성
-    try:
-        query_embedding = sbert_model.encode(query, convert_to_tensor=True)
-    except Exception as e:
-        raise RuntimeError(f"❌ (data_loader.retrieve_top_documents_from_metadata) 질문 임베딩 생성 실패: {str(e)}")
-
-    # 6. 유사도 계산
-    try:
-        similarities = cosine_similarity(
-            query_embedding.cpu().numpy().reshape(1, -1), 
-            doc_embeddings.cpu().numpy()
-        )[0]
-    except Exception as e:
-        raise RuntimeError(f"❌ (data_loader.retrieve_top_documents_from_metadata) 유사도 계산 중 오류: {str(e)}")
->>>>>>> 03694a7e
 
     # 7. 상위 top_k 인덱스 추출
     top_k_indices = np.argsort(similarities)[::-1][:top_k]
@@ -174,7 +145,6 @@
     except Exception as e:
         raise RuntimeError(f"❌ 결과 데이터프레임 생성 실패: {str(e)}")
 
-<<<<<<< HEAD
     if verbose == True:
         from tabulate import tabulate
         table = [
@@ -182,11 +152,6 @@
             for idx, row in top_docs.iterrows()
         ]
         print(tabulate(table, headers=["IDX", "파일명", "유사도"], tablefmt="github"))
-=======
-    if verbose:
-        print("📄 Top 문서 목록:")
-        print(top_docs[["파일명", "유사도"]])
->>>>>>> 03694a7e
 
     return top_docs
 
