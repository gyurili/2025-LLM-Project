from pathlib import Path

import os
import numpy as np
import pandas as pd
from PIL import Image
from tqdm import tqdm

import easyocr
import fitz  # PyMuPDF
from sklearn.metrics.pairwise import cosine_similarity
from sentence_transformers.util import cos_sim
<<<<<<< HEAD
from tabulate import tabulate
=======
from src.utils.path import get_project_root_dir
from src.generator.generator_main import load_chat_history
>>>>>>> 0ed04619

from langchain_teddynote.document_loaders import HWPLoader

from src.utils.path import get_project_root_dir


def safe_ocr(img_array: np.ndarray, ocr_reader: easyocr.Reader) -> str:
    """
    이미지 배열을 입력받아 EasyOCR로 텍스트를 추출합니다.

    Args:
        img_array (np.ndarray): OCR을 수행할 이미지 배열
        ocr_reader (easyocr.Reader): 초기화된 EasyOCR 리더 인스턴스

    Returns:
        str: 추출된 텍스트 문자열
    """
    try:
        result = ocr_reader.readtext(img_array, detail=0)
        if not isinstance(result, list):
            return ""
        return "\n".join(result)
    except Exception as e:
        raise RuntimeError(f"❌ [Runtime] (data_loader.safe_ocr) OCR 처리 실패: {e}")



def extract_text_from_pdf(pdf_path: Path, apply_ocr: bool = True) -> str:
    """
    PDF 파일에서 텍스트 및 OCR 텍스트를 추출합니다.

    Args:
        pdf_path (Path): 처리할 PDF 파일 경로
        apply_ocr (bool): OCR 수행 여부

    Returns:
        str: 전체 페이지에서 추출된 텍스트
    """
    if not pdf_path.exists():
        raise FileNotFoundError(
            f"❌ [FileNotFound] (data_loader.extract_text_from_pdf.pdf_path) PDF 파일을 찾을 수 없습니다: {pdf_path}"
        )

    full_text = ""
    try:
        with fitz.open(pdf_path) as doc:
            for page_num, page in enumerate(tqdm(doc, desc=f"{pdf_path.name}")):
                try:
                    page_text = page.get_text()
                    full_text += page_text

                    if apply_ocr:
                        pix = page.get_pixmap(dpi=300)
                        img = Image.frombytes("RGB", [pix.width, pix.height], pix.samples)
                        if not hasattr(extract_text_from_pdf, "reader"):
                            import torch

                            gpu_available = torch.cuda.is_available()
                            extract_text_from_pdf.reader = easyocr.Reader(['ko', 'en'], gpu=gpu_available)
                        ocr_text = safe_ocr(np.array(img), extract_text_from_pdf.reader)
                        if ocr_text.strip():
                            full_text += f"\n[OCR p.{page_num + 1}]\n{ocr_text}"
                except Exception as e:
                    print(f"⚠️ [Warning] (data_loader.extract_text_from_pdf) 페이지 {page_num + 1} 처리 중 오류: {e}")
    except Exception as e:
        raise RuntimeError(f"❌ [Runtime] (data_loader.extract_text_from_pdf) PDF 파일 처리 오류: {e}")

    return full_text


<<<<<<< HEAD

def retrieve_top_documents_from_metadata(
    query: str, csv_path: str, embed_model: str, top_k: int = 5
) -> pd.DataFrame:
=======
def retrieve_top_documents_from_metadata(query, csv_path, embed_model, top_k=5, config=None):
>>>>>>> 0ed04619
    """
    사용자 질문(query)과 문서 메타데이터(csv)에 기반하여
    가장 유사한 top_k개의 문서를 반환합니다.

    Args:
        query (str): 사용자 질문
        csv_path (str): CSV 파일 경로
        embed_model (str): 임베딩 모델 이름 (예: "openai", "huggingface")
        top_k (int): 반환할 문서 수 (기본값 5)

    Returns:
        pd.DataFrame: 상위 top_k 문서 정보 + 유사도 점수
    """
    from src.embedding.vector_db import generate_embedding

    embedder = generate_embedding(embed_model)

    if embedder is not None:
        print(f"📌 [Info] Embedding model: {embedder.__class__.__name__}")

    if not os.path.exists(csv_path):
        raise FileNotFoundError(
            f"❌ [FileNotFound] (data_loader.retrieve_top_documents_from_metadata) 파일을 찾을 수 없습니다: {csv_path}"
        )

<<<<<<< HEAD
    try:
        df = pd.read_csv(csv_path)
    except Exception as e:
        raise ValueError(
            f"❌ [Value] (data_loader.retrieve_top_documents_from_metadata) CSV 파일 로딩 실패: {e}"
        )
=======
        # 과거 질의응답 내역 불러오기
        chat_history = load_chat_history(config)

        def make_embedding_text(row):
            return f"{chat_history} {row['파일명']} {row['사업 요약']} {row['사업명']} {row['발주 기관']}"

        try:
            df["임베딩텍스트"] = df.apply(make_embedding_text, axis=1)
        except Exception as e:
            raise RuntimeError(f"❌ (loader.data_loader.retrieve_top_documents_from_metadata) 임베딩 텍스트 생성 중 오류: {str(e)}")
>>>>>>> 0ed04619

    required_columns = ["사업명", "발주 기관", "사업 요약", "파일명"]
    for col in required_columns:
        if col not in df.columns:
            raise KeyError(
                f"❌ [Key] (data_loader.retrieve_top_documents_from_metadata) '{col}' 열이 CSV에 존재하지 않습니다."
            )

    try:
        df["임베딩텍스트"] = df.apply(
            lambda row: f"{row['사업명']} {row['발주 기관']} {row['사업 요약']}", axis=1
        )
    except Exception as e:
        raise RuntimeError(
            f"❌ [Runtime] (data_loader.retrieve_top_documents_from_metadata) 임베딩 텍스트 생성 중 오류: {e}"
        )

    doc_texts = df["임베딩텍스트"].tolist()

    if hasattr(embedder, "encode"):
        doc_embeddings = embedder.encode(doc_texts, convert_to_tensor=True)
        query_embedding = embedder.encode(query, convert_to_tensor=True)
        similarities = cos_sim(query_embedding, doc_embeddings)[0].cpu().numpy()
    else:
        doc_embeddings = embedder.embed_documents(doc_texts)
        query_embedding = embedder.embed_query(query)
        similarities = cosine_similarity(
            np.array([query_embedding]), np.array(doc_embeddings)
        )[0]

    top_k_indices = np.argsort(similarities)[::-1][:top_k]

    try:
        top_docs = df.iloc[top_k_indices].copy()
        top_docs["유사도"] = similarities[top_k_indices]
    except Exception as e:
        raise RuntimeError(
            f"❌ [Runtime] (data_loader.retrieve_top_documents_from_metadata) 결과 DataFrame 생성 실패: {e}"
        )

    table = [
        [idx, row["파일명"], f"{row['유사도']:.4f}"] for idx, row in top_docs.iterrows()
    ]
    output = tabulate(table, headers=["IDX", "파일명", "유사도"], tablefmt="github")
    print("\n".join("    " + line for line in output.splitlines()))

    return top_docs



def data_process(
    df: pd.DataFrame, apply_ocr: bool = True, file_type: str = "all"
) -> pd.DataFrame:
    """
    HWP 또는 PDF 파일을 처리하여 텍스트를 추출하고 full_text 컬럼에 저장합니다.

    Args:
        df (pd.DataFrame): 파일 목록을 포함한 데이터프레임
        apply_ocr (bool): PDF OCR 여부
        file_type (str): 'hwp', 'pdf', 'all' 중 하나

    Returns:
        pd.DataFrame: 텍스트가 추가된 DataFrame
    """
    base_dir = get_project_root_dir()
    file_root = os.path.join(base_dir, "data", "files")

    if file_type in ["hwp", "pdf"]:
        mask = df["파일명"].str.lower().str.endswith(f".{file_type}")
        filtered_df = df[mask].copy()
    elif file_type == "all":
        filtered_df = df.copy()

    filtered_df["full_text"] = None

    for file_name in filtered_df["파일명"]:
        file_path = os.path.join(file_root, file_name)
        try:
            if not os.path.exists(file_path):
                raise FileNotFoundError(
                    f"❌ [FileNotFound] (data_loader.data_process.path) 파일이 존재하지 않습니다: {file_path}"
                )

            if file_name.lower().endswith(".hwp") and file_type in ["hwp", "all"]:
                loader = HWPLoader(file_path)
                docs = loader.load()
                if docs and isinstance(docs[0].page_content, str):
                    filtered_df.loc[
                        filtered_df["파일명"] == file_name, "full_text"
                    ] = docs[0].page_content
                else:
                    print(
                        f"⚠️ [Warning] (data_loader.data_process.hwp) HWP 파일 무시됨 (내용 없음): {file_name}"
                    )

            elif file_name.lower().endswith(".pdf") and file_type in ["pdf", "all"]:
                text = extract_text_from_pdf(Path(file_path), apply_ocr=apply_ocr)
                filtered_df.loc[filtered_df["파일명"] == file_name, "full_text"] = text

            else:
                print(
                    f"⚠️ [Warning] (data_loader.data_process) 지원하지 않는 파일 형식입니다: {file_name}"
                )

        except Exception as e:
            raise RuntimeError(
                f"❌ [Runtime] (data_loader.data_process) 파일 처리 오류 ({file_name}): {e}"
            )

    return filtered_df.reset_index(drop=True)


def merge_and_deduplicate_chunks(chunks: List[Document]) -> List[Document]:
    """
    파일명 + chunk_idx 기준으로 중복 제거한 문서 리스트 반환
    """
    seen = set()
    deduped_chunks = []
    for doc in chunks:
        identifier = (doc.metadata.get("파일명"), doc.metadata.get("chunk_idx"))
        if identifier not in seen:
            seen.add(identifier)
            deduped_chunks.append(doc)
    return deduped_chunks<|MERGE_RESOLUTION|>--- conflicted
+++ resolved
@@ -1,5 +1,5 @@
 from pathlib import Path
-
+from typing import List
 import os
 import numpy as np
 import pandas as pd
@@ -10,28 +10,30 @@
 import fitz  # PyMuPDF
 from sklearn.metrics.pairwise import cosine_similarity
 from sentence_transformers.util import cos_sim
-<<<<<<< HEAD
 from tabulate import tabulate
-=======
+
+from langchain_teddynote.document_loaders import HWPLoader
+from langchain.schema import Document
+
 from src.utils.path import get_project_root_dir
 from src.generator.generator_main import load_chat_history
->>>>>>> 0ed04619
-
-from langchain_teddynote.document_loaders import HWPLoader
-
-from src.utils.path import get_project_root_dir
+
+reader = easyocr.Reader(['ko', 'en'], gpu=False)
 
 
 def safe_ocr(img_array: np.ndarray, ocr_reader: easyocr.Reader) -> str:
     """
-    이미지 배열을 입력받아 EasyOCR로 텍스트를 추출합니다.
+    EasyOCR를 이용해 이미지 배열에서 텍스트를 추출합니다.
 
     Args:
         img_array (np.ndarray): OCR을 수행할 이미지 배열
-        ocr_reader (easyocr.Reader): 초기화된 EasyOCR 리더 인스턴스
+        ocr_reader (easyocr.Reader): EasyOCR 리더 인스턴스
 
     Returns:
         str: 추출된 텍스트 문자열
+
+    Raises:
+        RuntimeError: OCR 처리 실패 시 발생
     """
     try:
         result = ocr_reader.readtext(img_array, detail=0)
@@ -42,17 +44,20 @@
         raise RuntimeError(f"❌ [Runtime] (data_loader.safe_ocr) OCR 처리 실패: {e}")
 
 
-
 def extract_text_from_pdf(pdf_path: Path, apply_ocr: bool = True) -> str:
     """
-    PDF 파일에서 텍스트 및 OCR 텍스트를 추출합니다.
-
-    Args:
-        pdf_path (Path): 처리할 PDF 파일 경로
-        apply_ocr (bool): OCR 수행 여부
-
-    Returns:
-        str: 전체 페이지에서 추출된 텍스트
+    PDF 파일에서 텍스트를 추출하고, 필요시 OCR 결과도 병합합니다.
+
+    Args:
+        pdf_path (Path): PDF 파일 경로
+        apply_ocr (bool): OCR 적용 여부
+
+    Returns:
+        str: 모든 페이지의 텍스트가 병합된 문자열
+
+    Raises:
+        FileNotFoundError: PDF 파일이 존재하지 않을 때
+        RuntimeError: PDF 페이지 또는 전체 파일 처리 실패 시
     """
     if not pdf_path.exists():
         raise FileNotFoundError(
@@ -72,7 +77,6 @@
                         img = Image.frombytes("RGB", [pix.width, pix.height], pix.samples)
                         if not hasattr(extract_text_from_pdf, "reader"):
                             import torch
-
                             gpu_available = torch.cuda.is_available()
                             extract_text_from_pdf.reader = easyocr.Reader(['ko', 'en'], gpu=gpu_available)
                         ocr_text = safe_ocr(np.array(img), extract_text_from_pdf.reader)
@@ -86,31 +90,30 @@
     return full_text
 
 
-<<<<<<< HEAD
-
 def retrieve_top_documents_from_metadata(
-    query: str, csv_path: str, embed_model: str, top_k: int = 5
-) -> pd.DataFrame:
-=======
-def retrieve_top_documents_from_metadata(query, csv_path, embed_model, top_k=5, config=None):
->>>>>>> 0ed04619
-    """
-    사용자 질문(query)과 문서 메타데이터(csv)에 기반하여
-    가장 유사한 top_k개의 문서를 반환합니다.
-
-    Args:
-        query (str): 사용자 질문
-        csv_path (str): CSV 파일 경로
-        embed_model (str): 임베딩 모델 이름 (예: "openai", "huggingface")
-        top_k (int): 반환할 문서 수 (기본값 5)
-
-    Returns:
-        pd.DataFrame: 상위 top_k 문서 정보 + 유사도 점수
+    query, csv_path, embed_model, top_k=5, config=None
+):
+    """
+    사용자 질문과 메타데이터를 기반으로 유사도 검색을 수행합니다.
+
+    Args:
+        query (str): 사용자 검색 쿼리
+        csv_path (str): CSV 메타데이터 파일 경로
+        embed_model (str): 사용할 임베딩 모델 이름 (예: "openai", "huggingface")
+        top_k (int): 반환할 상위 문서 수 (기본 5)
+        config (dict): 선택적 설정 정보 (chat history 포함 가능)
+
+    Returns:
+        pd.DataFrame: 유사도와 함께 반환된 상위 문서들의 메타데이터 DataFrame
+
+    Raises:
+        FileNotFoundError: 입력 파일 없음
+        ValueError: CSV 로딩 실패 또는 필수 열 누락
+        RuntimeError: 임베딩 텍스트 생성 또는 결과 계산 중 오류
     """
     from src.embedding.vector_db import generate_embedding
 
     embedder = generate_embedding(embed_model)
-
     if embedder is not None:
         print(f"📌 [Info] Embedding model: {embedder.__class__.__name__}")
 
@@ -119,25 +122,12 @@
             f"❌ [FileNotFound] (data_loader.retrieve_top_documents_from_metadata) 파일을 찾을 수 없습니다: {csv_path}"
         )
 
-<<<<<<< HEAD
     try:
         df = pd.read_csv(csv_path)
     except Exception as e:
         raise ValueError(
             f"❌ [Value] (data_loader.retrieve_top_documents_from_metadata) CSV 파일 로딩 실패: {e}"
         )
-=======
-        # 과거 질의응답 내역 불러오기
-        chat_history = load_chat_history(config)
-
-        def make_embedding_text(row):
-            return f"{chat_history} {row['파일명']} {row['사업 요약']} {row['사업명']} {row['발주 기관']}"
-
-        try:
-            df["임베딩텍스트"] = df.apply(make_embedding_text, axis=1)
-        except Exception as e:
-            raise RuntimeError(f"❌ (loader.data_loader.retrieve_top_documents_from_metadata) 임베딩 텍스트 생성 중 오류: {str(e)}")
->>>>>>> 0ed04619
 
     required_columns = ["사업명", "발주 기관", "사업 요약", "파일명"]
     for col in required_columns:
@@ -146,14 +136,15 @@
                 f"❌ [Key] (data_loader.retrieve_top_documents_from_metadata) '{col}' 열이 CSV에 존재하지 않습니다."
             )
 
-    try:
-        df["임베딩텍스트"] = df.apply(
-            lambda row: f"{row['사업명']} {row['발주 기관']} {row['사업 요약']}", axis=1
-        )
-    except Exception as e:
-        raise RuntimeError(
-            f"❌ [Runtime] (data_loader.retrieve_top_documents_from_metadata) 임베딩 텍스트 생성 중 오류: {e}"
-        )
+    chat_history = load_chat_history(config)
+
+    def make_embedding_text(row):
+        return f"{chat_history} {row['파일명']} {row['사업 요약']} {row['사업명']} {row['발주 기관']}"
+
+    try:
+        df["임베딩텍스트"] = df.apply(make_embedding_text, axis=1)
+    except Exception as e:
+        raise RuntimeError(f"❌ (data_loader.retrieve_top_documents_from_metadata) 임베딩 텍스트 생성 중 오류: {e}")
 
     doc_texts = df["임베딩텍스트"].tolist()
 
@@ -178,29 +169,29 @@
             f"❌ [Runtime] (data_loader.retrieve_top_documents_from_metadata) 결과 DataFrame 생성 실패: {e}"
         )
 
-    table = [
-        [idx, row["파일명"], f"{row['유사도']:.4f}"] for idx, row in top_docs.iterrows()
-    ]
+    table = [[idx, row["파일명"], f"{row['유사도']:.4f}"] for idx, row in top_docs.iterrows()]
     output = tabulate(table, headers=["IDX", "파일명", "유사도"], tablefmt="github")
     print("\n".join("    " + line for line in output.splitlines()))
 
     return top_docs
 
 
-
-def data_process(
-    df: pd.DataFrame, apply_ocr: bool = True, file_type: str = "all"
-) -> pd.DataFrame:
-    """
-    HWP 또는 PDF 파일을 처리하여 텍스트를 추출하고 full_text 컬럼에 저장합니다.
-
-    Args:
-        df (pd.DataFrame): 파일 목록을 포함한 데이터프레임
-        apply_ocr (bool): PDF OCR 여부
-        file_type (str): 'hwp', 'pdf', 'all' 중 하나
-
-    Returns:
-        pd.DataFrame: 텍스트가 추가된 DataFrame
+def data_process(df: pd.DataFrame, apply_ocr: bool = True, file_type: str = "all") -> pd.DataFrame:
+    """
+    주어진 파일 목록(DataFrame)을 기반으로 HWP 또는 PDF 파일을 읽어 텍스트를 추출합니다.
+    추출된 텍스트는 'full_text' 컬럼에 저장되며, OCR을 사용할 수 있습니다.
+
+    Args:
+        df (pd.DataFrame): '파일명' 컬럼을 포함한 입력 데이터프레임
+        apply_ocr (bool): PDF 파일 처리 시 OCR(optical character recognition) 적용 여부
+        file_type (str): 처리할 파일 유형 ('hwp', 'pdf', 'all')
+
+    Returns:
+        pd.DataFrame: 'full_text' 컬럼이 추가된 파일 처리 결과 데이터프레임
+
+    Raises:
+        FileNotFoundError: 특정 파일 경로가 존재하지 않을 경우
+        RuntimeError: 파일 처리 중 오류가 발생한 경우
     """
     base_dir = get_project_root_dir()
     file_root = os.path.join(base_dir, "data", "files")
@@ -225,22 +216,16 @@
                 loader = HWPLoader(file_path)
                 docs = loader.load()
                 if docs and isinstance(docs[0].page_content, str):
-                    filtered_df.loc[
-                        filtered_df["파일명"] == file_name, "full_text"
-                    ] = docs[0].page_content
+                    filtered_df.loc[filtered_df["파일명"] == file_name, "full_text"] = docs[0].page_content
                 else:
-                    print(
-                        f"⚠️ [Warning] (data_loader.data_process.hwp) HWP 파일 무시됨 (내용 없음): {file_name}"
-                    )
+                    print(f"⚠️ [Warning] (data_loader.data_process.hwp) HWP 파일 무시됨 (내용 없음): {file_name}")
 
             elif file_name.lower().endswith(".pdf") and file_type in ["pdf", "all"]:
                 text = extract_text_from_pdf(Path(file_path), apply_ocr=apply_ocr)
                 filtered_df.loc[filtered_df["파일명"] == file_name, "full_text"] = text
 
             else:
-                print(
-                    f"⚠️ [Warning] (data_loader.data_process) 지원하지 않는 파일 형식입니다: {file_name}"
-                )
+                print(f"⚠️ [Warning] (data_loader.data_process) 지원하지 않는 파일 형식입니다: {file_name}")
 
         except Exception as e:
             raise RuntimeError(
@@ -252,7 +237,13 @@
 
 def merge_and_deduplicate_chunks(chunks: List[Document]) -> List[Document]:
     """
-    파일명 + chunk_idx 기준으로 중복 제거한 문서 리스트 반환
+    문서 리스트에서 파일명 + 청크 인덱스를 기준으로 중복 제거합니다.
+
+    Args:
+        chunks (List[Document]): 중복을 포함한 Document 리스트
+
+    Returns:
+        List[Document]: 중복 제거된 Document 리스트
     """
     seen = set()
     deduped_chunks = []
