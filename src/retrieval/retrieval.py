--- conflicted
+++ resolved
@@ -1,155 +1,145 @@
-from dotenv import load_dotenv
-from typing import List, Optional, Literal
-
-from langsmith import traceable
-from langchain.vectorstores.base import VectorStore
-from langchain.schema import Document
-from langchain_community.retrievers import BM25Retriever
-from langchain.retrievers import EnsembleRetriever
-from sentence_transformers import CrossEncoder
-<<<<<<< HEAD
-
-from src.embedding.vector_db import generate_embedding
-=======
-from src.generator.generator_main import load_chat_history
->>>>>>> 0ed04619
-
-load_dotenv()
-
-
-@traceable(name="rerank_documents")
-def rerank_documents(
-    query: str,
-    docs: List[Document],
-    rerank_top_k: int,
-    verbose: bool
-) -> List[Document]:
-    """
-    검색어와 문서 간 CrossEncoder 점수를 기반으로 문서를 재정렬하여 상위 N개를 반환합니다.
-
-    Args:
-        query (str): 사용자 검색 쿼리
-        docs (List[Document]): 검색으로 추출된 문서 리스트
-        rerank_top_k (int): 최종 반환할 문서 개수
-        verbose (bool): 로그 출력 여부
-
-    Returns:
-        List[Document]: 재정렬된 상위 문서 리스트
-    """
-    if verbose:
-        print("\n📌 기존 문서 순서:")
-        for i, doc in enumerate(docs, 1):
-            print(f"  {i}. 파일명: {doc.metadata.get('파일명')}, 청크: {doc.metadata.get('chunk_idx')}")
-
-    model = CrossEncoder("cross-encoder/ms-marco-MiniLM-L-6-v2")
-    pairs = [(query, doc.page_content) for doc in docs]
-    scores = model.predict(pairs)
-
-    doc_scores = [(doc, score) for doc, score in zip(docs, scores)]
-    doc_scores.sort(key=lambda x: x[1], reverse=True)
-
-    if verbose:
-        print("\n📌 re-rank 적용 후 문서 순서:")
-        for i, (doc, score) in enumerate(doc_scores, 1):
-            print(f"  {i}. 파일명: {doc.metadata.get('파일명')}, 청크: {doc.metadata.get('chunk_idx')}, 점수: {score:.4f}")
-    else:
-        print("\n📌 최종 문서 순서(상위 5개):")
-        for i, (doc, score) in enumerate(doc_scores[:5], 1):
-            print(f"  {i}. 파일명: {doc.metadata.get('파일명')}, 청크: {doc.metadata.get('chunk_idx')}, 점수: {score:.4f}")
-
-    return [doc for doc, _ in doc_scores[:rerank_top_k]]
-
-
-@traceable(name="retrieve_documents")
-def retrieve_documents(
-    query: str,
-    vector_store: VectorStore,
-    top_k: int,
-    search_type: Literal["similarity", "hybrid"],
-    chunks: Optional[List[Document]],
-    embed_model: str,
-    rerank: bool,
-    rerank_top_k: int,
-    verbose: bool,
-    config
-) -> List[Document]:
-    """
-    주어진 쿼리에 대해 similarity 또는 hybrid 검색 방식으로 관련 문서를 검색합니다.
-
-    Args:
-        query (str): 사용자 검색 쿼리
-        vector_store (VectorStore): 벡터 저장소 인스턴스
-        top_k (int): 검색할 최대 문서 개수
-        search_type (Literal["similarity", "hybrid"]): 검색 방식
-        chunks (Optional[List[Document]]): hybrid 검색을 위한 전체 문서 리스트
-        embed_model (str): 사용할 임베딩 모델 이름
-        rerank (bool): re-ranking 적용 여부
-        rerank_top_k (int): re-ranking 시 최종 반환할 문서 개수
-        verbose (bool): 로그 출력 여부
-
-    Returns:
-        List[Document]: 검색 또는 재정렬된 문서 리스트
-
-    Raises:
-        RuntimeError: retriever 생성에 실패할 경우
-        ValueError: 지원하지 않는 검색 방식 또는 chunks 미제공 시
-    """
-    try:
-        embed_model = generate_embedding(embed_model)
-    except Exception as e:
-        raise RuntimeError(f"❌ [Runtime] (retrieval.retrieve_documents.embed_model) 임베딩 모델 생성 실패: {e}")
-<<<<<<< HEAD
-=======
-    
-    # 과거 질의응답 내역 불러오가
-    chat_history = load_chat_history(config)
-    query = f"맥락: {chat_history}\n 질문:{query}"
->>>>>>> 0ed04619
-
-    if search_type == "similarity":
-        docs = vector_store.similarity_search(query, k=top_k)
-        if rerank:
-            docs = rerank_documents(query, docs, rerank_top_k, verbose)
-
-    elif search_type == "hybrid":
-        if chunks is None:
-            raise ValueError("❌ [Value] (retrieval.retrieve_documents.chunks) hybrid 검색을 위해 chunks가 필요합니다.")
-
-        try:
-            vector_retriever = vector_store.as_retriever(
-                search_type="similarity",
-                search_kwargs={"k": top_k}
-            )
-        except Exception as e:
-            raise RuntimeError(f"❌ [Runtime] (retrieval.retrieve_documents.vector_retriever) FAISS retriever 생성 실패: {e}")
-
-        try:
-            bm25_retriever = BM25Retriever.from_documents(chunks)
-            bm25_retriever.k = top_k
-        except Exception as e:
-            raise RuntimeError(f"❌ [Runtime] (retrieval.retrieve_documents.bm25_retriever) BM25 retriever 생성 실패: {e}")
-
-        hybrid_retriever = EnsembleRetriever(
-            retrievers=[bm25_retriever, vector_retriever],
-            weights=[0.4, 0.6]
-        )
-        docs = hybrid_retriever.invoke(query)
-
-        seen_pairs = set()
-        unique_docs = []
-        for doc in docs:
-            identifier = (doc.metadata.get("파일명"), doc.metadata.get("chunk_idx"))
-            if identifier not in seen_pairs:
-                unique_docs.append(doc)
-                seen_pairs.add(identifier)
-        docs = unique_docs[:top_k]
-
-        if rerank:
-            docs = rerank_documents(query, docs, rerank_top_k, verbose)
-        else:
-            docs = docs[:top_k]
-
-    else:
-        raise ValueError(f"❌ [Value] (retrieval.retrieve_documents.search_type) 지원하지 않는 검색 방식입니다: {search_type}")
-
-    return docs
+from dotenv import load_dotenv
+from typing import List, Optional, Literal
+
+from langsmith import traceable
+from langchain.vectorstores.base import VectorStore
+from langchain.schema import Document
+from langchain_community.retrievers import BM25Retriever
+from langchain.retrievers import EnsembleRetriever
+from sentence_transformers import CrossEncoder
+
+from src.generator.generator_main import load_chat_history
+from src.embedding.vector_db import generate_embedding
+
+load_dotenv()
+
+
+@traceable(name="rerank_documents")
+def rerank_documents(
+    query: str,
+    docs: List[Document],
+    rerank_top_k: int,
+    verbose: bool
+) -> List[Document]:
+    """
+    검색어와 문서 간 CrossEncoder 점수를 기반으로 문서를 재정렬하여 상위 N개를 반환합니다.
+
+    Args:
+        query (str): 사용자 검색 쿼리
+        docs (List[Document]): 검색으로 추출된 문서 리스트
+        rerank_top_k (int): 최종 반환할 문서 개수
+        verbose (bool): 로그 출력 여부
+
+    Returns:
+        List[Document]: 재정렬된 상위 문서 리스트
+    """
+    if verbose:
+        print("\n📌 기존 문서 순서:")
+        for i, doc in enumerate(docs, 1):
+            print(f"  {i}. 파일명: {doc.metadata.get('파일명')}, 청크: {doc.metadata.get('chunk_idx')}")
+
+    model = CrossEncoder("cross-encoder/ms-marco-MiniLM-L-6-v2")
+    pairs = [(query, doc.page_content) for doc in docs]
+    scores = model.predict(pairs)
+
+    doc_scores = [(doc, score) for doc, score in zip(docs, scores)]
+    doc_scores.sort(key=lambda x: x[1], reverse=True)
+
+    if verbose:
+        print("\n📌 re-rank 적용 후 문서 순서:")
+        for i, (doc, score) in enumerate(doc_scores, 1):
+            print(f"  {i}. 파일명: {doc.metadata.get('파일명')}, 청크: {doc.metadata.get('chunk_idx')}, 점수: {score:.4f}")
+    else:
+        print("\n📌 최종 문서 순서(상위 5개):")
+        for i, (doc, score) in enumerate(doc_scores[:5], 1):
+            print(f"  {i}. 파일명: {doc.metadata.get('파일명')}, 청크: {doc.metadata.get('chunk_idx')}, 점수: {score:.4f}")
+
+    return [doc for doc, _ in doc_scores[:rerank_top_k]]
+
+
+@traceable(name="retrieve_documents")
+def retrieve_documents(
+    query: str,
+    vector_store: VectorStore,
+    top_k: int,
+    search_type: Literal["similarity", "hybrid"],
+    chunks: Optional[List[Document]],
+    embed_model: str,
+    rerank: bool,
+    rerank_top_k: int,
+    verbose: bool,
+    config
+) -> List[Document]:
+    """
+    주어진 쿼리에 대해 similarity 또는 hybrid 검색 방식으로 관련 문서를 검색합니다.
+
+    Args:
+        query (str): 사용자 검색 쿼리
+        vector_store (VectorStore): 벡터 저장소 인스턴스
+        top_k (int): 검색할 최대 문서 개수
+        search_type (Literal["similarity", "hybrid"]): 검색 방식
+        chunks (Optional[List[Document]]): hybrid 검색을 위한 전체 문서 리스트
+        embed_model (str): 사용할 임베딩 모델 이름
+        rerank (bool): re-ranking 적용 여부
+        rerank_top_k (int): re-ranking 시 최종 반환할 문서 개수
+        verbose (bool): 로그 출력 여부
+
+    Returns:
+        List[Document]: 검색 또는 재정렬된 문서 리스트
+
+    Raises:
+        RuntimeError: retriever 생성에 실패할 경우
+        ValueError: 지원하지 않는 검색 방식 또는 chunks 미제공 시
+    """
+    try:
+        embed_model = generate_embedding(embed_model)
+    except Exception as e:
+        raise RuntimeError(f"❌ [Runtime] (retrieval.retrieve_documents.embed_model) 임베딩 모델 생성 실패: {e}")
+    
+    if search_type == "similarity":
+        docs = vector_store.similarity_search(query, k=top_k)
+        if rerank:
+            docs = rerank_documents(query, docs, rerank_top_k, verbose)
+
+    elif search_type == "hybrid":
+        if chunks is None:
+            raise ValueError("❌ [Value] (retrieval.retrieve_documents.chunks) hybrid 검색을 위해 chunks가 필요합니다.")
+
+        try:
+            vector_retriever = vector_store.as_retriever(
+                search_type="similarity",
+                search_kwargs={"k": top_k}
+            )
+        except Exception as e:
+            raise RuntimeError(f"❌ [Runtime] (retrieval.retrieve_documents.vector_retriever) FAISS retriever 생성 실패: {e}")
+
+        try:
+            bm25_retriever = BM25Retriever.from_documents(chunks)
+            bm25_retriever.k = top_k
+        except Exception as e:
+            raise RuntimeError(f"❌ [Runtime] (retrieval.retrieve_documents.bm25_retriever) BM25 retriever 생성 실패: {e}")
+
+        hybrid_retriever = EnsembleRetriever(
+            retrievers=[bm25_retriever, vector_retriever],
+            weights=[0.4, 0.6]
+        )
+        docs = hybrid_retriever.invoke(query)
+
+        seen_pairs = set()
+        unique_docs = []
+        for doc in docs:
+            identifier = (doc.metadata.get("파일명"), doc.metadata.get("chunk_idx"))
+            if identifier not in seen_pairs:
+                unique_docs.append(doc)
+                seen_pairs.add(identifier)
+        docs = unique_docs[:top_k]
+
+        if rerank:
+            docs = rerank_documents(query, docs, rerank_top_k, verbose)
+        else:
+            docs = docs[:top_k]
+
+    else:
+        raise ValueError(f"❌ [Value] (retrieval.retrieve_documents.search_type) 지원하지 않는 검색 방식입니다: {search_type}")
+
+    return docs