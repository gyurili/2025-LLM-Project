from src.retrieval.retrieval import retrieve_documents
from src.embedding.vector_db import load_vector_db
from src.embedding.embedding_main import generate_index_name

<<<<<<< HEAD

=======
    
>>>>>>> 4da88007
def retrieval_main(config, vector_store, chunks):  
    index_name = generate_index_name(config)

    vector_db_path = config.get("embedding", {}).get("vector_db_path", "data")
    embed_model = config.get("embedding", {}).get("embed_model", "openai")
    db_type = config.get("embedding", {}).get("db_type", "faiss")

    if vector_store is None:
        vector_store=load_vector_db(vector_db_path, embed_model, index_name, db_type)
        if config.get("settings", {}).get("verbose", False):
            print("✅ Vector DB 로드 완료")
            
    query = config.get("retriever", {}).get("query", "")
    top_k = config.get("retriever", {}).get("top_k", 5)
    search_type = config.get("retriever", {}).get("search_type", "similarity")
    verbose = config.get("settings", {}).get("verbose", False)
        
    docs = retrieve_documents(query, vector_store, top_k, search_type, chunks)
    if verbose:
        print(f"    -임베딩 모델: {embed_model}")
        print(f"    -DB 타입: {db_type}")
        print(f"    -벡터 DB 경로: {vector_db_path}")
        print(f"    -벡터 DB 파일: {index_name}")
        for i, doc in enumerate(docs, 1):
            print(f"\n📄 문서 {i}")
<<<<<<< HEAD
            print(f"본문:\n{doc['page_content'][:300]}...")
            print(f"메타데이터: {doc['metadata']}")
=======
            print(f"본문:\n{doc.page_content[:300]}...")
            print(f"메타데이터: {doc.metadata}")
>>>>>>> 4da88007
            
    return docs<|MERGE_RESOLUTION|>--- conflicted
+++ resolved
@@ -2,11 +2,7 @@
 from src.embedding.vector_db import load_vector_db
 from src.embedding.embedding_main import generate_index_name
 
-<<<<<<< HEAD
 
-=======
-    
->>>>>>> 4da88007
 def retrieval_main(config, vector_store, chunks):  
     index_name = generate_index_name(config)
 
@@ -32,12 +28,7 @@
         print(f"    -벡터 DB 파일: {index_name}")
         for i, doc in enumerate(docs, 1):
             print(f"\n📄 문서 {i}")
-<<<<<<< HEAD
-            print(f"본문:\n{doc['page_content'][:300]}...")
-            print(f"메타데이터: {doc['metadata']}")
-=======
             print(f"본문:\n{doc.page_content[:300]}...")
             print(f"메타데이터: {doc.metadata}")
->>>>>>> 4da88007
             
     return docs