--- conflicted
+++ resolved
@@ -8,18 +8,17 @@
 import shutil
 from pathlib import Path
 from datetime import datetime
-import requests
 os.environ["HF_HOME"] = "2025-LLM-Project/.cache" # Huggingface 캐시 경로 설정
 
 # 내부 임포트
 from dotenv import load_dotenv
 from src.utils.config import load_config
-<<<<<<< HEAD
-=======
 from src.loader.loader_main import loader_main
 from src.loader.data_loader import merge_and_deduplicate_chunks
->>>>>>> 0ed04619
 from src.utils.path import get_project_root_dir
+from src.embedding.embedding_main import embedding_main
+from src.retrieval.retrieval_main import retrieval_main
+from src.generator.generator_main import generator_main
 from src.embedding.embedding_main import generate_index_name
 from src.generator.hf_generator import load_hf_model
 from src.generator.openai_generator import load_openai_model
@@ -42,23 +41,6 @@
 config = load_config(config_path)
 dotenv_path = os.path.join(project_root, ".env")
 load_dotenv(dotenv_path=dotenv_path)
-
-# FastAPI 서버 주소
-FASTAPI_URL = os.getenv("FASTAPI_URL")
-
-def call_fastapi(query: str) -> dict:
-    try:
-        response = requests.post(
-            FASTAPI_URL,
-            json={"query": query},
-            timeout=60
-        )
-        if response.status_code == 200:
-            return response.json()
-        else:
-            return {"error": f"FastAPI 오류 (status {response.status_code})"}
-    except Exception as e:
-        return {"error": str(e)}
 
 # 전역 설정
 @st.cache_resource
@@ -208,8 +190,6 @@
         st.markdown(query)
 
     config["retriever"]["query"] = query
-<<<<<<< HEAD
-=======
 
     # 데이터 처리
     chunks = loader_main(config)
@@ -230,7 +210,6 @@
     st.session_state.past_chunks = merged_chunks
     
     st.session_state.docs = docs
->>>>>>> 0ed04619
     
     # 이전 문맥을 전달하는 방식 (선택사항 - 모델 구현에 따라)
     config["chat_history"] = st.session_state.chat_history
@@ -238,17 +217,9 @@
     # 질문에 대한 답변 생성, 추론 시간 측정
     start_time = time.time()
     with st.spinner("🤖 답변 생성 중..."):
-        result = call_fastapi(query) # FastAPI 서버 호출
+        answer = generator_main(docs, config, model_info=model_info) # generator_main 함수에 docs와 query를 전달
     end_time = time.time()
     elapsed = round(end_time - start_time, 2)
-    
-    if "error" in result:
-        answer = f"❌ 오류 발생: {result['error']}"
-        st.session_state.docs = []
-    else:
-        answer = result["answer"]
-        st.session_state.docs = result.get("docs_preview", [])
-
 
     # 추론 결과, 추론 시간 표시
     with st.chat_message("assistant"):
