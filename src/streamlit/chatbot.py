# 터미널 실행 코드
# python -m streamlit run src/streamlit/chatbot.py

# 외부 임포트
import os
import time 
import shutil
import streamlit as st
from typing import Dict
from dotenv import load_dotenv

# 내부 임포트
from src.utils.config import load_config
from src.utils.path import get_project_root_dir
from src.utils.shared_cache import set_cache_dirs
from src.loader.loader_main import loader_main
from src.embedding.vector_db import generate_embedding
from src.embedding.embedding_main import embedding_main, generate_index_name
from src.retrieval.retrieval_main import retrieval_main
from src.generator.generator_main import generator_main
from src.generator.hf_generator import load_hf_model
from src.generator.openai_generator import load_openai_model
from src.generator.generator_main import load_chat_history
from main import rag_pipeline

set_cache_dirs()

# Streamlit 페이지 설정
st.set_page_config(
    page_title="RFP Chatbot", 
    layout="wide"
)

st.header("RFP Chatbot", divider='blue')
st.caption("PDF, HWP 형식의 제안서를 기반으로 한 내용 요약 및 질의응답을 경험하세요!")

# 프로젝트 루트 경로 설정 및 config 로드
try:
    project_root = get_project_root_dir()
    config = load_config(project_root)
except Exception as e:
    st.error(f"❌ 설정 파일 로드 실패: {e}")
    st.stop()

# .env 파일 로딩 (API Key 등 private 정보 처리용)
dotenv_path = os.path.join(project_root, ".env")
if os.path.exists(dotenv_path):
    load_dotenv(dotenv_path=dotenv_path)
else:
    st.warning(".env 파일을 찾을 수 없습니다. 일부 기능이 제한될 수 있습니다.")

# 세션 상태 초기화
if "chat_history" not in st.session_state:
    st.session_state.chat_history = []
else: # 세션 상태가 존재하는 경우, chat_history를 초기화하지 않음
    st.session_state.chat_history = st.session_state.get("chat_history", [])
    config["chat_history"] = st.session_state.chat_history

if "docs" not in st.session_state:
    st.session_state.docs = None


# 모델 불러오기 캐시 함수
@st.cache_resource
def get_generation_model(model_type: str, model_name: str, use_quantization: bool = False) -> Dict:
    """
    지정된 모델 타입 및 이름에 따라 생성 모델을 로드합니다.

    Args:
        model_type (str): 생성 모델 종류 ('huggingface' 또는 'openai')
        model_name (str): 사용할 모델 이름
        use_quantization (bool, optional): 양자화 사용 여부. 기본값은 False.

    Returns:
        Dict: 로드된 모델 정보 (예: pipeline, tokenizer 등 포함)
    """
    try:
        config = {
            'generator': {
                'model_type': model_type,
                'model_name': model_name,
                'use_quantization': use_quantization
            }
        }

        if model_type == 'huggingface':
            return load_hf_model(config)
        elif model_type == 'openai':
            return load_openai_model(config)
        else:
            raise ValueError(f"지원되지 않는 모델 타입: {model_type}")
    
    except Exception as e:
        st.error(f"모델 로딩 실패: {e}")
        st.stop()


def api_key_verification(embed_model):
    if embed_model.strip().lower() == "openai":
        load_dotenv()
        if not os.environ["OPENAI_API_KEY"]:
            openai_key = st.text_input("🔑 OpenAI API Key", type="password")
            os.environ["OPENAI_API_KEY"] = openai_key
            if not openai_key:
                st.warning("OpenAI 모델을 사용하려면 API 키를 입력해야 합니다.")


# 사이드바 구성
with st.sidebar:
    st.subheader("⚙️ 설정")
     # Data 관련 설정
    st.subheader("📂 데이터 설정")
    config["data"]["top_k"] = st.slider("🔢 최대 문서 수(files)", 1, 100, config["data"]["top_k"])
    config["data"]["file_type"] = st.selectbox("📄 파일 유형", ["all", "pdf", "hwp"], index=["all", "pdf", "hwp"].index(config["data"]["file_type"]))
    config["data"]["apply_ocr"] = st.toggle("🧾 OCR 적용 여부", config["data"]["apply_ocr"])
    config["data"]["splitter"] = st.selectbox("✂️ 문서 분할 방법", ["section", "recursive", "token"], index=["section", "recursive", "token"].index(config["data"]["splitter"]))
    config["data"]["chunk_size"] = st.number_input("📏 Chunk 크기", value=config["data"]["chunk_size"], step=100)
    config["data"]["chunk_overlap"] = st.number_input("🔁 Chunk 오버랩", value=config["data"]["chunk_overlap"], step=10)

    # Embedding 설정
    st.subheader("🧠 임베딩 설정")
    config["embedding"]["embed_model"] = st.text_input("🧬 임베딩 모델", config["embedding"]["embed_model"])
    config["embedding"]["db_type"] = st.selectbox("💾 Vector DB 타입", ["faiss", "chroma"], index=["faiss", "chroma"].index(config["embedding"]["db_type"]))

    # api_key 확인
    api_key_verification(config["embedding"]["embed_model"])

    # Retriever 설정
    st.subheader("🔍 리트리버 설정")
    config["retriever"]["search_type"] = st.selectbox("🔎 검색 방식", ["similarity", "hybrid"], index=["similarity", "hybrid"].index(config["retriever"]["search_type"]))
    config["retriever"]["top_k"] = st.slider("📄 검색 문서 수(chunks)", 1, 20, config["retriever"]["top_k"])
    config["retriever"]["rerank"] = st.toggle("📊 리랭크 적용", config["retriever"]["rerank"])
    config["retriever"]["rerank_top_k"] = st.slider("🔝 리랭크 문서 수(chunks)", 1, 20, config["retriever"]["rerank_top_k"])

    # Generator 설정
    st.subheader("🔍 생성자 설정")
    config["generator"]["model_type"] = st.selectbox("🔎 생성 모델 타입", ["huggingface", "openai"], index=["huggingface", "openai"].index(config["generator"]["model_type"]))
    config["generator"]["model_name"] = st.text_input("🧬 생성 모델", config["generator"]["model_name"])
    config["generator"]["max_length"] = st.number_input("🔢 최대 토큰 수(max_length)", value=config["generator"]["max_length"], step=32)

    # api_key 재확인
    api_key_verification(config["generator"]["model_type"])

    reset_vector_db = st.button("⚠️ Vector DB 초기화")
    
    if config["embedding"]["db_type"] == "faiss":
        faiss_index_name = f"{generate_index_name(config)}"
        vector_db_file = os.path.join(project_root, 'data', f"{faiss_index_name}.faiss")
        metadata_file = os.path.join(project_root, 'data', f"{faiss_index_name}.pkl")
    else:
        chroma_folder_name = f"{generate_index_name(config)}"
        chroma_path = os.path.join(project_root, 'data', chroma_folder_name)


    if reset_vector_db:
        # 선택된 벡터 DB 경로 삭제
        try:
            if config["embedding"]["db_type"] == "faiss":
                if os.path.exists(vector_db_file):
                    os.remove(vector_db_file)
                    os.remove(metadata_file)
                    st.success("FAISS DB 삭제 완료")
                else:
                    st.info("FAISS 파일이 존재하지 않습니다.")
            elif config["embedding"]["db_type"] == "chroma":
                import shutil
                if os.path.exists(chroma_path):
                    shutil.rmtree(chroma_path)
                    st.success("Chroma DB 삭제 완료")
                else:
                    st.info("Chroma 폴더가 존재하지 않습니다.")
        except Exception as e:
            st.error(f"Vector DB 삭제 실패: {e}")
            
    # 설정 버튼
    cols = st.columns([4, 6])
    with cols[0]:
        if st.button("🔄 리셋"):
            st.session_state.chat_history = []
            st.session_state.docs = None
            st.session_state.past_chunks = []
            st.rerun()
    with cols[1]:
        if st.button("🔁 모델 리로드"):
            get_generation_model.clear()
            st.rerun()

# 탭 구성
tab1, tab2 = st.tabs(["💬 챗봇", "📄 문서 요약 및 분석"])

model_type = config["generator"]["model_type"]
model_name = config["generator"]["model_name"]
use_quantization = config["generator"]["use_quantization"]

with tab1:
    query = st.chat_input("질문을 입력하세요")

    # 질문 처리
    if query:
        if not isinstance(query, str) or query.strip() == "":
            st.warning("질문을 올바르게 입력해주세요.")
            st.stop()

        # 사이드바 설정 반영 - Vector DB 존재 여부 확인
        if config["data"]["top_k"] == 100:
            if config["embedding"]["db_type"] == "faiss":
                is_save = not os.path.exists(vector_db_file)
            elif config["embedding"]["db_type"] == "chroma":
                is_save = not os.path.exists(chroma_path)
            else:
                is_save = True
        else:
            is_save = True
            
        # 질문 입력시 이전 추출문서 기록 초기화
        if st.session_state.docs is not None:
            st.session_state.docs = None
            
        with st.chat_message("user"):
            st.markdown(query)

        if config.get("chat_history"):  # chat_history에 내용이 있는 경우
            query_c = f"이전 질문 요약: {load_chat_history(config)}\n질문: {query}"
            config["retriever"]["query"] = query_c
        else:  # chat_history가 비어 있거나 없을 경우
            config["retriever"]["query"] = query
            pass  # query는 그대로 유지

        print(f"질문: {config['retriever']['query']}")

        # 벡터 DB에서 유사 문서 검색
        # 데이터 처리
        # try:
        #     chunks = loader_main(config)
        #     embeddings = generate_embedding(config['embedding']['embed_model'])
            
        #     with st.spinner("📂 관련 문서 임베딩 중..."):
        #         vector_store = embedding_main(config, chunks, embeddings=embeddings, is_save=is_save) # merged_chunks
        #     with st.spinner("🔍 관련 문서 검색 중..."):
        #         docs = retrieval_main(config, vector_store, chunks) # merged_chunks
        # except Exception as e:
        #     st.error(f"문서 처리 중 오류 발생: {e}")
        #     st.stop()
        
<<<<<<< HEAD

        # 모델 불러오기는 단 한번만!
        model_info = get_generation_model(model_type, 
                                      model_name, 
                                      use_quantization)

        # 질문에 대한 답변 생성, 추론 시간 측정
=======
        # st.session_state.docs = docs 

        # # 모델 불러오기는 단 한번만!
        # model_info = get_generation_model(model_type, 
        #                               model_name, 
        #                               use_quantization)

        # # 질문에 대한 답변 생성, 추론 시간 측정
>>>>>>> 728cdfc3
        # start_time = time.time()
        # with st.spinner("🤖 답변 생성 중..."):
        #     answer = generator_main(docs, config, model_info=model_info) # generator_main 함수에 docs와 query를 전달
        # end_time = time.time()
        # elapsed = round(end_time - start_time, 2)
<<<<<<< HEAD
=======

        try:
            with st.spinner("🤖 답변 생성 중..."):
                result = rag_pipeline()  # 내부적으로 trace 및 print로 로그 출력

            # 결과 Streamlit에 반영
            st.session_state.docs = result["docs"]
            answer = result["answer"]
            elapsed = result["elapsed_time"]

        except Exception as e:
            st.error(f"문서 처리 중 오류 발생: {e}")
            st.stop()
>>>>>>> 728cdfc3

        docs, answer, elapsed = rag_pipeline(config, model_info=model_info, is_save=is_save)
        
        st.session_state.docs = docs 
        
        # 대화 이력 업데이트
        st.session_state.chat_history.append({"role": "user", "content": query})
        st.session_state.chat_history.append({"role": "ai", "content": answer})

        # 추론 시간 표시
        with st.chat_message("assistant"):
            st.markdown(f"🕒 **추론 시간:** {elapsed}초")
        # 대화 기록 업데이트
        config["chat_history"] = st.session_state.chat_history
        # st.rerun()

        # 랜더링 한계점: 20개까지 히스토리 표시
        MAX_CHAT_HISTORY = 20
        if len(st.session_state.chat_history) > MAX_CHAT_HISTORY:
            st.session_state.chat_history = st.session_state.chat_history[-MAX_CHAT_HISTORY:]

    # 이전 대화 출력
    for turn in st.session_state.chat_history[::-1]:
        with st.chat_message("user" if turn["role"] == "user" else "assistant"):
            st.markdown(turn["content"])

with tab2:
    st.subheader("📄 문서 요약 및 분석")

    docs = st.session_state.get("docs", None)

    if docs is None:
        st.info("❗ 먼저 질문을 입력하고 문서를 검색하세요.")
    elif isinstance(docs, list) and len(docs) > 0:
        for i, doc in enumerate(docs):
            with st.expander(f"[{i+1}] {doc.metadata.get('사업명', '제목 없음')}"):
                st.write("📄 **메타데이터**")
                st.json(doc.metadata)
                st.write("📝 **문서 내용**")
                st.write(doc.page_content)
    elif isinstance(docs, list) and len(docs) == 0:
        st.warning("검색된 문서가 없습니다.")
    else:
        st.info(docs.page_content)<|MERGE_RESOLUTION|>--- conflicted
+++ resolved
@@ -242,15 +242,14 @@
         #     st.error(f"문서 처리 중 오류 발생: {e}")
         #     st.stop()
         
-<<<<<<< HEAD
+
 
         # 모델 불러오기는 단 한번만!
         model_info = get_generation_model(model_type, 
                                       model_name, 
                                       use_quantization)
 
-        # 질문에 대한 답변 생성, 추론 시간 측정
-=======
+
         # st.session_state.docs = docs 
 
         # # 모델 불러오기는 단 한번만!
@@ -259,33 +258,24 @@
         #                               use_quantization)
 
         # # 질문에 대한 답변 생성, 추론 시간 측정
->>>>>>> 728cdfc3
+
         # start_time = time.time()
         # with st.spinner("🤖 답변 생성 중..."):
         #     answer = generator_main(docs, config, model_info=model_info) # generator_main 함수에 docs와 query를 전달
         # end_time = time.time()
         # elapsed = round(end_time - start_time, 2)
-<<<<<<< HEAD
-=======
 
         try:
             with st.spinner("🤖 답변 생성 중..."):
-                result = rag_pipeline()  # 내부적으로 trace 및 print로 로그 출력
+                docs, answer, elapsed = rag_pipeline(config, model_info=model_info, is_save=is_save)
 
             # 결과 Streamlit에 반영
-            st.session_state.docs = result["docs"]
-            answer = result["answer"]
-            elapsed = result["elapsed_time"]
+            st.session_state.docs = docs 
 
         except Exception as e:
             st.error(f"문서 처리 중 오류 발생: {e}")
             st.stop()
->>>>>>> 728cdfc3
-
-        docs, answer, elapsed = rag_pipeline(config, model_info=model_info, is_save=is_save)
-        
-        st.session_state.docs = docs 
-        
+     
         # 대화 이력 업데이트
         st.session_state.chat_history.append({"role": "user", "content": query})
         st.session_state.chat_history.append({"role": "ai", "content": answer})
