--- conflicted
+++ resolved
@@ -1,57 +1,53 @@
-from src.utils.shared_cache import set_cache_dirs
-set_cache_dirs()
-
-import os
-from langsmith import trace
-from dotenv import load_dotenv
-
-from src.embedding.embedding_main import embedding_main
-from src.embedding.vector_db import generate_embedding
-from src.retrieval.retrieval_main import retrieval_main
-from src.loader.loader_main import loader_main
-from src.utils.config import load_config
-from src.utils.path import get_project_root_dir
-
-def retrieval_test():
-    try:
-        with trace(name="retrieval_test") as run:
-            project_root = get_project_root_dir()
-
-            config_path = os.path.join(project_root, "config.yaml")
-            dotenv_path = os.path.join(project_root, ".env")
-            load_dotenv(dotenv_path=dotenv_path)
-
-            config = load_config(project_root)
-
-            with trace(name="loader_main"):
-                chunks = loader_main(config)
-
-            with trace(name="embedding_main"):
-<<<<<<< HEAD
-                embed_model_name = config["embedding"]["embed_model"]
-                embeddings = generate_embedding(embed_model_name)
-                vector_store = embedding_main(config, chunks, embeddings, is_save=True)
-=======
-                vector_store = embedding_main(config, chunks, is_save=True)
->>>>>>> 70293f9c
-
-            with trace(name="retrieval_main"):
-                docs = retrieval_main(config, vector_store, chunks)
-
-            run.add_outputs({
-                "query": config["retriever"]["query"],
-                "search_type": config["retriever"]["search_type"],
-                "embed_model": embed_model_name,
-                "db_type": config["embedding"]["db_type"],
-                "rerank": config["retriever"]["rerank"],
-                "rerank_top_k": config["retriever"]["rerank_top_k"],
-                "top_k": config["retriever"]["top_k"],
-                "num_chunks": len(chunks),
-                "num_retrieved_docs": len(docs),
-                "retrieved_file_names": list(set([doc.metadata["파일명"] for doc in docs])),
-            })
-    except Exception as e:
-        print(f"❌ 로깅 에러: {e}")
-
-if __name__ == "__main__":
+from src.utils.shared_cache import set_cache_dirs
+set_cache_dirs()
+
+import os
+from langsmith import trace
+from dotenv import load_dotenv
+
+from src.embedding.embedding_main import embedding_main
+from src.embedding.vector_db import generate_embedding
+from src.retrieval.retrieval_main import retrieval_main
+from src.loader.loader_main import loader_main
+from src.utils.config import load_config
+from src.utils.path import get_project_root_dir
+
+def retrieval_test():
+    try:
+        with trace(name="retrieval_test") as run:
+            project_root = get_project_root_dir()
+
+            config_path = os.path.join(project_root, "config.yaml")
+            dotenv_path = os.path.join(project_root, ".env")
+            load_dotenv(dotenv_path=dotenv_path)
+
+            config = load_config(project_root)
+
+            with trace(name="loader_main"):
+                chunks = loader_main(config)
+
+            with trace(name="embedding_main"):
+                embed_model_name = config["embedding"]["embed_model"]
+                embeddings = generate_embedding(embed_model_name)
+                vector_store = embedding_main(config, chunks, embeddings, is_save=True)
+
+            with trace(name="retrieval_main"):
+                docs = retrieval_main(config, vector_store, chunks)
+
+            run.add_outputs({
+                "query": config["retriever"]["query"],
+                "search_type": config["retriever"]["search_type"],
+                "embed_model": config["embedding"]["embed_model"],
+                "db_type": config["embedding"]["db_type"],
+                "rerank": config["retriever"]["rerank"],
+                "rerank_top_k": config["retriever"]["rerank_top_k"],
+                "top_k": config["retriever"]["top_k"],
+                "num_chunks": len(chunks),
+                "num_retrieved_docs": len(docs),
+                "retrieved_file_names": list(set([doc.metadata["파일명"] for doc in docs])),
+            })
+    except Exception as e:
+        print(f"❌ 로깅 에러: {e}")
+
+if __name__ == "__main__":
     retrieval_test()