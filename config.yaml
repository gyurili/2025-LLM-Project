
data:
    folder_path: "data/files"
    data_list_path: "data/data_list.csv"
    top_k: 5 # 최대 몇개까지 1 ~ 100 
    file_type: "all" # "hwp" 또는 "pdf", "all"
    apply_ocr: False # True/ False
    splitter: "section" # "recursive", "token", "section"
    chunk_size: 1000            # KoE5는 허용 토큰이 많은 편이기에, chunk_size를 높일 수 있다.
    chunk_overlap: 250 

embedding:
    # openai 사용시 "text-embedding-3-small" 권장
    embed_model: "nlpai-lab/KoE5" #"sentence-transformers/paraphrase-multilingual-MiniLM-L12-v2", "nlpai-lab/KoE5", "openai", "cohere", "huggingface"
    db_type: "faiss" # "faiss", "chorma"
    vector_db_path: "data"

retriever:
    search_type: "similarity" # "similarity", "hybrid"
<<<<<<< HEAD
    query: "파주도시관광공사의 종량제봉투 판매관리 전산시스템 개선사업의 기대효과는 뭐야?"
=======
    query: "한국 철도 공사와 관련된 문서가 3개인데, 문서마다 차이점이 뭐지?"
>>>>>>> c455d9f9
    top_k: 5
    rerank: True # True/ False
    min_chunks: 3

generator:
    model_type: "huggingface"
    model_name: "microsoft/Phi-4-mini-instruct"
    max_length: 512
    use_quantization: False

# settings
settings:
    verbose: True<|MERGE_RESOLUTION|>--- conflicted
+++ resolved
@@ -13,15 +13,12 @@
     # openai 사용시 "text-embedding-3-small" 권장
     embed_model: "nlpai-lab/KoE5" #"sentence-transformers/paraphrase-multilingual-MiniLM-L12-v2", "nlpai-lab/KoE5", "openai", "cohere", "huggingface"
     db_type: "faiss" # "faiss", "chorma"
+    db_type: "faiss" # "faiss", "chorma"
     vector_db_path: "data"
 
 retriever:
     search_type: "similarity" # "similarity", "hybrid"
-<<<<<<< HEAD
     query: "파주도시관광공사의 종량제봉투 판매관리 전산시스템 개선사업의 기대효과는 뭐야?"
-=======
-    query: "한국 철도 공사와 관련된 문서가 3개인데, 문서마다 차이점이 뭐지?"
->>>>>>> c455d9f9
     top_k: 5
     rerank: True # True/ False
     min_chunks: 3
