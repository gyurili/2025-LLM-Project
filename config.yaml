
data:
    folder_path: "data/files"
    data_list_path: "data/data_list.csv"
    top_k: 100 # 최대 몇개까지 1 ~ 100 
    file_type: "all" # "hwp" 또는 "pdf", "all"
    apply_ocr: False # True/ False
    splitter: "section" # "recursive", "token", "section"
    chunk_size: 1000            # KoE5는 허용 토큰이 많은 편이기에, chunk_size를 높일 수 있다.
    chunk_overlap: 250 

embedding:
    # openai 사용시 "text-embedding-3-small" 권장
    embed_model: "nlpai-lab/KoE5" #"sentence-transformers/paraphrase-multilingual-MiniLM-L12-v2", "nlpai-lab/KoE5", "openai", "cohere", "huggingface"
    db_type: "faiss" # "faiss", "chorma"
    vector_db_path: "data"

retriever:
    search_type: "similarity" # "similarity", "hybrid"
<<<<<<< HEAD
    query: "한국 철도 공사와 관련된 파일이 3개인데, 파일마다 차이점이 뭐지?"
=======
    query: "파주도시관광공사의 종량제봉투 판매관리 전산시스템 개선사업의 기대효과는 뭐야?"
>>>>>>> f284bc85
    top_k: 5
    rerank: True # True/ False
    min_chunks: 3

generator:
<<<<<<< HEAD
    model_type: "huggingface" # "huggingface", "openai"
    model_name: "gpt-4.1-nano" # "microsoft/Phi-4-mini-instruct", "Bllossom/llama-3.2-Korean-Bllossom-AICA-5B" "gpt-4.1-mini", "gpt-4.1-nano", "EleutherAI/gpt-neo-1.3B"
=======
    model_type: "huggingface"
    model_name: "microsoft/Phi-4-mini-instruct"
>>>>>>> f284bc85
    max_length: 512
    use_quantization: True

# settings
settings:
    verbose: True<|MERGE_RESOLUTION|>--- conflicted
+++ resolved
@@ -17,23 +17,14 @@
 
 retriever:
     search_type: "similarity" # "similarity", "hybrid"
-<<<<<<< HEAD
-    query: "한국 철도 공사와 관련된 파일이 3개인데, 파일마다 차이점이 뭐지?"
-=======
     query: "파주도시관광공사의 종량제봉투 판매관리 전산시스템 개선사업의 기대효과는 뭐야?"
->>>>>>> f284bc85
     top_k: 5
     rerank: True # True/ False
     min_chunks: 3
 
 generator:
-<<<<<<< HEAD
     model_type: "huggingface" # "huggingface", "openai"
-    model_name: "gpt-4.1-nano" # "microsoft/Phi-4-mini-instruct", "Bllossom/llama-3.2-Korean-Bllossom-AICA-5B" "gpt-4.1-mini", "gpt-4.1-nano", "EleutherAI/gpt-neo-1.3B"
-=======
-    model_type: "huggingface"
-    model_name: "microsoft/Phi-4-mini-instruct"
->>>>>>> f284bc85
+    model_name: "microsoft/Phi-4-mini-instruct" # "microsoft/Phi-4-mini-instruct", "Bllossom/llama-3.2-Korean-Bllossom-AICA-5B" "gpt-4.1-mini", "gpt-4.1-nano"
     max_length: 512
     use_quantization: True
 
