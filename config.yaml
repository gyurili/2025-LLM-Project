--- conflicted
+++ resolved
@@ -14,11 +14,7 @@
 
 embedding:
     type: "langchain" # 
-<<<<<<< HEAD
     model: "sentence-transformers/paraphrase-multilingual-MiniLM-L12-v2" # "openai", "cohere", "huggingface"
-=======
-    model: "sentence-transformers/all-MiniLM-L6-v2" # "openai", "cohere", "huggingface"
->>>>>>> c90c8ad0
     model_path: 
     vector_db_path: "data"
 
