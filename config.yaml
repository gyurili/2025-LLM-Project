--- conflicted
+++ resolved
@@ -23,13 +23,8 @@
     min_chunks: 3
 
 generator:
-<<<<<<< HEAD
-    model_type: "huggingface" # "huggingface", "openai"
-    model_name: "microsoft/Phi-4-mini-instruct" # "microsoft/Phi-4-mini-instruct", "Bllossom/llama-3.2-Korean-Bllossom-AICA-5B" "gpt-4.1-mini", "gpt-4.1-nano"
-=======
     model_type: "openai" # "huggingface", "openai"
     model_name: "gpt-4.1-nano" # "microsoft/Phi-4-mini-instruct", "gpt-4.1-mini", "gpt-4.1-nano"
->>>>>>> 5ddae9f9
     max_length: 512
     use_quantization: True
 
