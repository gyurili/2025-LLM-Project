--- conflicted
+++ resolved
@@ -2,7 +2,7 @@
 data:
     folder_path: "data/files"
     data_list_path: "data/data_list.csv"
-    top_k: 100 # 최대 몇개까지 1 ~ 100 
+    top_k: 5 # 최대 몇개까지 1 ~ 100 
     file_type: "all" # "hwp" 또는 "pdf", "all"
     apply_ocr: False # True/ False
     splitter: "section" # "recursive", "token", "section"
@@ -15,52 +15,18 @@
     db_type: "faiss" # "faiss", "chorma"
     vector_db_path: "data"
 
-<<<<<<< HEAD
-llm:
-  provider: "huggingface"  # 또는 "openai"
-  model: "Bllossom/llama-3.2-Korean-Bllossom-AICA-5B" # "nlpai-lab/KULLM3"  # Hugging Face 모델명 또는 OpenAI 모델명 (예: "gpt-4")
-  use_gpu: true
-  use_quantization: False  # 4비트 양자화 활성화
-  max_length: 512  # Hugging Face용
-  max_tokens: 500  # OpenAI용
-  prompt_template: |
-    당신은 문서 기반 질의응답 시스템입니다.
-    다음은 사용자의 질문과 관련된 문서들입니다:
-
-    {context}
-
-    사용자의 질문: {question}
-
-    위 문서의 내용을 바탕으로 질문에 정확하고 간결하게 답하십시오. 
-    가능하다면 정보를 요약하고, 불확실한 내용은 언급하지 마십시오.
-    답변은 한국어로 작성하십시오.
-    답변:
-
-query:
-    type: "retrieval" # "retrieval", "generation"
-    question: "재난통합관리시스템을 고도화하여 다양한 재난 관련 정보를 수집,  통합관리 및 운영하는 제안서가 있어?"
-    top_k: 3
-    filter: # {"key": "value"}
-    context: # {"key": "value"}
-    prompt: # {"key": "value"}
-
-retrieval:
-
-generation:
-=======
 retriever:
     search_type: "similarity" # "similarity", "hybrid"
     query: "파주도시관광공사의 종량제봉투 판매관리 전산시스템 개선사업의 기대효과는 뭐야?"
     top_k: 5
     rerank: True # True/ False
     min_chunks: 3
->>>>>>> 91a3014b
 
 generator:
-    model_type: "huggingface" # "huggingface", "openai"
-    model_name: "microsoft/Phi-4-mini-instruct" # "microsoft/Phi-4-mini-instruct", "Bllossom/llama-3.2-Korean-Bllossom-AICA-5B" "gpt-4.1-mini", "gpt-4.1-nano"
+    model_type: "huggingface"
+    model_name: "microsoft/Phi-4-mini-instruct"
     max_length: 512
-    use_quantization: True
+    use_quantization: False
 
 # settings
 settings:
