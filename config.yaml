--- conflicted
+++ resolved
@@ -23,13 +23,8 @@
     rerank_top_k: 3
 
 generator:
-<<<<<<< HEAD
     model_type: "huggingface"
     model_name: "LGAI-EXAONE/EXAONE-Deep-2.4B"
-=======
-    model_type: "openai" # "huggingface", "openai"
-    model_name: "gpt-4.1-nano" # "microsoft/Phi-4-mini-instruct", "gpt-4.1-mini", "gpt-4.1-nano"
->>>>>>> 345dd13d
     max_length: 512
     use_quantization: False
 
