
data:
    type: "all" # "hwp" 또는 "pdf", "all"
    limit: 100 # 최대 몇개까지 1 ~ 100 
    folder_path: "data/files"
    data_list_path: "data/data_list.csv"
    apply_ocr: False # True/ False
    re: # 전처리?

chunk:
    splitter: "recursive" # "recursive", "token"
    size: 300
    overlap: 50

embedding:
    type: "langchain" # 
<<<<<<< HEAD
    # openai 사용시 "text-embedding-3-small" 권장
=======
>>>>>>> 4e7a460d
    model: "nlpai-lab/KoE5" #"sentence-transformers/paraphrase-multilingual-MiniLM-L12-v2", "openai", "cohere", "huggingface"
    model_path: 
    vector_db_path: "data"
    index_name: "hwp_faiss_index"

query:
    type: "retrieval" # "retrieval", "generation"
    question: "배드민턴장 및 탁구장 예약방법"
    top_k: 3
    filter: # {"key": "value"}
    context: # {"key": "value"}
    prompt: # {"key": "value"}

retrieval:

generation:

model:
    type: 
    model_path: 
    temperature: 
    max_tokens: 
    top_p: 
    top_k: 
    n: 
    stop: 

# settings
settings:
    use_gpu: True
    verbose: True<|MERGE_RESOLUTION|>--- conflicted
+++ resolved
@@ -14,10 +14,7 @@
 
 embedding:
     type: "langchain" # 
-<<<<<<< HEAD
     # openai 사용시 "text-embedding-3-small" 권장
-=======
->>>>>>> 4e7a460d
     model: "nlpai-lab/KoE5" #"sentence-transformers/paraphrase-multilingual-MiniLM-L12-v2", "openai", "cohere", "huggingface"
     model_path: 
     vector_db_path: "data"
