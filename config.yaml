--- conflicted
+++ resolved
@@ -5,22 +5,14 @@
     top_k: 5 # 최대 몇개까지 1 ~ 100 
     file_type: "all" # "hwp" 또는 "pdf", "all"
     apply_ocr: False # True/ False
-<<<<<<< HEAD
-    splitter: "recursive" # "recursive", "token"
-=======
     splitter: "section" # "recursive", "token", "section"
->>>>>>> b86385a7
     chunk_size: 1000            # KoE5는 허용 토큰이 많은 편이기에, chunk_size를 높일 수 있다.
     chunk_overlap: 100 
 
 embedding:
     # openai 사용시 "text-embedding-3-small" 권장
     embed_model: "nlpai-lab/KoE5" #"sentence-transformers/paraphrase-multilingual-MiniLM-L12-v2", "nlpai-lab/KoE5", "openai", "cohere", "huggingface"
-<<<<<<< HEAD
     db_type: "faiss" # "faiss", "chorma"
-=======
-    db_type: "chroma" # "faiss", "chorma"
->>>>>>> b86385a7
     vector_db_path: "data"
 
 retriever:
