--- conflicted
+++ resolved
@@ -21,19 +21,7 @@
     - 임베딩, 모델인포, 컨피그, dotenv등은 전역적으로 한번만 선언
 '''
 
-<<<<<<< HEAD
 def rag_pipeline(config, embeddings, chat_history, model_info=None, is_save=False):
-=======
-project_root = get_project_root_dir()     
-dotenv_path = os.path.join(project_root, ".env")
-load_dotenv(dotenv_path=dotenv_path)
-config = load_config(project_root)
-embeddings = generate_embedding(config["embedding"]["embed_model"])
-chat_history = load_chat_history(config)
-# model_info = 
-
-def rag_pipeline(config, model_info=None, is_save=True):
->>>>>>> 2008ec73
     try:
         with trace(name="rag_pipeline") as run:
 
