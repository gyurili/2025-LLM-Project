import os
<<<<<<< HEAD
import yaml

from src.data_loader import data_load, data_process, data_chunking
from src.vector_db import generate_vector_db, load_vector_db
from src.generate import initialize_llm, generate_answer
from dotenv import load_dotenv


if __name__ == "__main__":
    try:
        # 환경 변수 로드
        load_dotenv()
        
        # Config 불러오기
        with open("config.yaml", "r", encoding="utf-8") as f:
            config = yaml.safe_load(f)

        # 설정 확인
        verbose = config["settings"].get("verbose", False)
        if not isinstance(verbose, bool):
            raise ValueError("❌(config.settings.verbose) verbose는 True 또는 False여야 합니다.")
        if verbose:
            print("Verbose 모드로 실행 중입니다.")

        # # HWP 파일을 PDF로 변환
        # folder_path = os.path.abspath(config["data"]["folder_path"])
        # if not os.path.exists(folder_path):
        #     raise FileNotFoundError(f"❌(config.data.folder_path) 폴더 경로가 존재하지 않습니다: {folder_path}")
        # # batch_convert_hwp_to_pdf(folder_path)

        # # 데이터 로드
        # data_list_path = os.path.abspath(config["data"]["data_list_path"])
        # if not os.path.exists(data_list_path):
        #     raise FileNotFoundError(f"❌(config.data.data_list_path) 파일 목록 경로가 존재하지 않습니다: {data_list_path}")
        # limit = config["data"]["limit"] 
        # if not isinstance(limit, int):
        #     raise ValueError("❌(config.data.limit) limit은 정수여야 합니다.")

        # df = data_load(data_list_path, limit=limit)
        # print("✅ 데이터 로드 완료")

        # # 데이터 전처리
        # apply_ocr = config["data"].get("apply_ocr", False)
        # if not isinstance(apply_ocr, bool):
        #     raise ValueError("❌(config.data.apply_ocr) apply_ocr는 True 또는 False여야 합니다.")
        # file_type = config["data"]["type"]
        # if file_type not in ["hwp", "pdf", "all"]:
        #     raise ValueError("❌(config.data.type) file_type은 'hwp', 'pdf', 'all' 중 하나여야 합니다.")
        # if verbose:
        #     print(f"파일 타입: {file_type}")
        #     print(f"OCR 적용 여부: {apply_ocr}")

        # df = data_process(df, apply_ocr=apply_ocr, file_type=file_type)
        # print("✅ 데이터 전처리 완료")

        # # 청크 생성
        # splitter_type = config["chunk"]["splitter"]
        # if not isinstance(splitter_type, str) or not splitter_type:
        #     raise ValueError("❌(config.chunk.splitter) 청크 분할기 타입은 문자열이어야 합니다.")
        # chunk_size = config["chunk"]["size"]
        # if chunk_size <= 0 or not isinstance(chunk_size, int):
        #     raise ValueError("❌(config.chunk.size) 청크 크기는 1 이상의 정수여야 합니다.")
        # chunk_overlap = config["chunk"]["overlap"]
        # if chunk_overlap < 0 or not isinstance(chunk_overlap, int):
        #     raise ValueError("❌(config.chunk.overlap) 청크 오버랩은 0 이상의 정수여야 합니다.")
        # if verbose:
        #     print(f"청크 크기: {chunk_size}")
        #     print(f"청크 오버랩: {chunk_overlap}")

        # all_chunks = data_chunking(df=df, splitter_type=splitter_type, size=chunk_size, overlap=chunk_overlap)
        # print("✅ 청크 생성 완료")        

        # # 벡터 DB 생성
        embed_model = config["embedding"]["model"]
        if not isinstance(embed_model, str) or not embed_model:
            raise ValueError("❌(config.embedding.model) 임베딩 모델명이 문자열이어야 합니다.")

        # embeddings = generate_vector_db(all_chunks, embed_model)
        # print("✅ Vector DB 생성")

        # 벡터 DB 로드
        vector_db_path = config["embedding"]["vector_db_path"]
        if not os.path.exists(vector_db_path):
            raise FileNotFoundError(f"❌(config.embedding.vector_db_path) 벡터 DB 경로가 존재하지 않습니다: {vector_db_path}")
        
        vector_store = load_vector_db(vector_db_path, embed_model)
        retriever = vector_store.as_retriever()
        print("✅ Vector DB 로드")

        # LLM 초기화
        llm = initialize_llm(config)
        print("✅ LLM 초기화 완료")

        # 유사도 검색
        query = config["query"]["question"]
        if not isinstance(query, str):
            raise ValueError("❌(config.query.question) query는 문자열이어야 합니다.")
        top_k = config["query"]["top_k"]
        if not isinstance(top_k, int) or top_k <= 0:
            raise ValueError("❌(config.query.top_k) top_k는 1 이상의 정수여야 합니다.")
        if verbose:
            print(f"유사도 검색 쿼리: {query}")
            print(f"유사도 검색 결과 개수: {top_k}")

        docs = vector_store.similarity_search(query, k=top_k)
        for i, doc in enumerate(docs, start=1):
            print(f"\n📄 유사 문서 {i}:\n{doc.page_content}")

        # 답변 생성
        answer = generate_answer(retriever, docs, query, llm, config)
        print(f"\n📝 생성된 답변:\n{answer}")


    except FileNotFoundError as e:
        print(f"❌ [FileNotFound] \n {e}")

    except ValueError as e:
        print(f"❌ [Value] \n {e}")

    except TypeError as e:
        print(f"❌ [Type] \n {e}")

    except yaml.YAMLError as e:
        print(f"❌ [YAML] config.yaml 파싱 중 오류 발생: \n    {e}")

    except ImportError as e:
        print(f"❌ [Import] 모듈 임포트 실패: \n {e}")

=======
from langsmith import trace
from dotenv import load_dotenv
from src.embedding.embedding_main import embedding_main
from src.retrieval.retrieval_main import retrieval_main
from src.loader.loader_main import loader_main
from src.generator.generator_main import generator_main
from src.utils.config import load_config
from src.utils.path import get_project_root_dir

def rag_pipeline():
    try:
        with trace(name="rag_pipeline") as run:
            project_root = get_project_root_dir()
            print(f"Project root directory: {project_root}")

            config_path = os.path.join(project_root, "config.yaml")
            print(f"Config file path: {config_path}")
            
            dotenv_path = os.path.join(project_root, ".env")
            load_dotenv(dotenv_path=dotenv_path)

            config = load_config(config_path)
            print("✅ Config 로드 완료")

            with trace(name="loader_main"):
                chunks = loader_main(config)
                print("✅ 데이터 로드 완료")

            with trace(name="embedding_main"):
                vector_store = embedding_main(config, chunks, is_save=False)
                print("✅ 벡터 DB 생성 완료")

            with trace(name="retrieval_main"):
                docs = retrieval_main(config, vector_store, chunks)
                print("✅ 문서 검색 완료")

            with trace(name="generator_main"):
                answer = generator_main(docs, config)
                print("✅ 답변 생성 완료")

            run.add_outputs({
                "num_chunks": len(chunks),
                "num_retrieved_docs": len(docs),
                "final_answer": answer
            })
>>>>>>> 91a3014b
    except Exception as e:
        print(f"❌ 로깅 에러: {e}")

if __name__ == "__main__":
    rag_pipeline()<|MERGE_RESOLUTION|>--- conflicted
+++ resolved
@@ -1,134 +1,4 @@
 import os
-<<<<<<< HEAD
-import yaml
-
-from src.data_loader import data_load, data_process, data_chunking
-from src.vector_db import generate_vector_db, load_vector_db
-from src.generate import initialize_llm, generate_answer
-from dotenv import load_dotenv
-
-
-if __name__ == "__main__":
-    try:
-        # 환경 변수 로드
-        load_dotenv()
-        
-        # Config 불러오기
-        with open("config.yaml", "r", encoding="utf-8") as f:
-            config = yaml.safe_load(f)
-
-        # 설정 확인
-        verbose = config["settings"].get("verbose", False)
-        if not isinstance(verbose, bool):
-            raise ValueError("❌(config.settings.verbose) verbose는 True 또는 False여야 합니다.")
-        if verbose:
-            print("Verbose 모드로 실행 중입니다.")
-
-        # # HWP 파일을 PDF로 변환
-        # folder_path = os.path.abspath(config["data"]["folder_path"])
-        # if not os.path.exists(folder_path):
-        #     raise FileNotFoundError(f"❌(config.data.folder_path) 폴더 경로가 존재하지 않습니다: {folder_path}")
-        # # batch_convert_hwp_to_pdf(folder_path)
-
-        # # 데이터 로드
-        # data_list_path = os.path.abspath(config["data"]["data_list_path"])
-        # if not os.path.exists(data_list_path):
-        #     raise FileNotFoundError(f"❌(config.data.data_list_path) 파일 목록 경로가 존재하지 않습니다: {data_list_path}")
-        # limit = config["data"]["limit"] 
-        # if not isinstance(limit, int):
-        #     raise ValueError("❌(config.data.limit) limit은 정수여야 합니다.")
-
-        # df = data_load(data_list_path, limit=limit)
-        # print("✅ 데이터 로드 완료")
-
-        # # 데이터 전처리
-        # apply_ocr = config["data"].get("apply_ocr", False)
-        # if not isinstance(apply_ocr, bool):
-        #     raise ValueError("❌(config.data.apply_ocr) apply_ocr는 True 또는 False여야 합니다.")
-        # file_type = config["data"]["type"]
-        # if file_type not in ["hwp", "pdf", "all"]:
-        #     raise ValueError("❌(config.data.type) file_type은 'hwp', 'pdf', 'all' 중 하나여야 합니다.")
-        # if verbose:
-        #     print(f"파일 타입: {file_type}")
-        #     print(f"OCR 적용 여부: {apply_ocr}")
-
-        # df = data_process(df, apply_ocr=apply_ocr, file_type=file_type)
-        # print("✅ 데이터 전처리 완료")
-
-        # # 청크 생성
-        # splitter_type = config["chunk"]["splitter"]
-        # if not isinstance(splitter_type, str) or not splitter_type:
-        #     raise ValueError("❌(config.chunk.splitter) 청크 분할기 타입은 문자열이어야 합니다.")
-        # chunk_size = config["chunk"]["size"]
-        # if chunk_size <= 0 or not isinstance(chunk_size, int):
-        #     raise ValueError("❌(config.chunk.size) 청크 크기는 1 이상의 정수여야 합니다.")
-        # chunk_overlap = config["chunk"]["overlap"]
-        # if chunk_overlap < 0 or not isinstance(chunk_overlap, int):
-        #     raise ValueError("❌(config.chunk.overlap) 청크 오버랩은 0 이상의 정수여야 합니다.")
-        # if verbose:
-        #     print(f"청크 크기: {chunk_size}")
-        #     print(f"청크 오버랩: {chunk_overlap}")
-
-        # all_chunks = data_chunking(df=df, splitter_type=splitter_type, size=chunk_size, overlap=chunk_overlap)
-        # print("✅ 청크 생성 완료")        
-
-        # # 벡터 DB 생성
-        embed_model = config["embedding"]["model"]
-        if not isinstance(embed_model, str) or not embed_model:
-            raise ValueError("❌(config.embedding.model) 임베딩 모델명이 문자열이어야 합니다.")
-
-        # embeddings = generate_vector_db(all_chunks, embed_model)
-        # print("✅ Vector DB 생성")
-
-        # 벡터 DB 로드
-        vector_db_path = config["embedding"]["vector_db_path"]
-        if not os.path.exists(vector_db_path):
-            raise FileNotFoundError(f"❌(config.embedding.vector_db_path) 벡터 DB 경로가 존재하지 않습니다: {vector_db_path}")
-        
-        vector_store = load_vector_db(vector_db_path, embed_model)
-        retriever = vector_store.as_retriever()
-        print("✅ Vector DB 로드")
-
-        # LLM 초기화
-        llm = initialize_llm(config)
-        print("✅ LLM 초기화 완료")
-
-        # 유사도 검색
-        query = config["query"]["question"]
-        if not isinstance(query, str):
-            raise ValueError("❌(config.query.question) query는 문자열이어야 합니다.")
-        top_k = config["query"]["top_k"]
-        if not isinstance(top_k, int) or top_k <= 0:
-            raise ValueError("❌(config.query.top_k) top_k는 1 이상의 정수여야 합니다.")
-        if verbose:
-            print(f"유사도 검색 쿼리: {query}")
-            print(f"유사도 검색 결과 개수: {top_k}")
-
-        docs = vector_store.similarity_search(query, k=top_k)
-        for i, doc in enumerate(docs, start=1):
-            print(f"\n📄 유사 문서 {i}:\n{doc.page_content}")
-
-        # 답변 생성
-        answer = generate_answer(retriever, docs, query, llm, config)
-        print(f"\n📝 생성된 답변:\n{answer}")
-
-
-    except FileNotFoundError as e:
-        print(f"❌ [FileNotFound] \n {e}")
-
-    except ValueError as e:
-        print(f"❌ [Value] \n {e}")
-
-    except TypeError as e:
-        print(f"❌ [Type] \n {e}")
-
-    except yaml.YAMLError as e:
-        print(f"❌ [YAML] config.yaml 파싱 중 오류 발생: \n    {e}")
-
-    except ImportError as e:
-        print(f"❌ [Import] 모듈 임포트 실패: \n {e}")
-
-=======
 from langsmith import trace
 from dotenv import load_dotenv
 from src.embedding.embedding_main import embedding_main
@@ -174,7 +44,6 @@
                 "num_retrieved_docs": len(docs),
                 "final_answer": answer
             })
->>>>>>> 91a3014b
     except Exception as e:
         print(f"❌ 로깅 에러: {e}")
 
