--- conflicted
+++ resolved
@@ -1,6 +1,2 @@
-# 임시 파일
-<<<<<<< HEAD
-# first commit
-=======
-# first commit of ys
->>>>>>> 470019c5
+# 임시 파일
+# first commit of ys