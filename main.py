from src.utils.shared_cache import set_cache_dirs
set_cache_dirs()

import os
import time
from typing import Dict
from langsmith import trace
from dotenv import load_dotenv
from src.loader.loader_main import loader_main
from src.embedding.embedding_main import embedding_main
from src.embedding.vector_db import generate_embedding
from src.retrieval.retrieval_main import retrieval_main
from src.utils.config import load_config
from src.utils.path import get_project_root_dir
from src.generator.generator_main import generator_main
from src.generator.chat_history import load_chat_history
from src.generator.hf_generator import load_hf_model
from src.generator.openai_generator import load_openai_model


'''
    TODO:
    - 각자 main수정에 맞게 generator_main, retrieval_main, embedding_main, loader_main 수정
    - 임베딩, 모델인포, 컨피그, dotenv등은 전역적으로 한번만 선언
'''
def get_generation_model(model_type: str, model_name: str, use_quantization: bool = False) -> Dict:
    """
    지정된 모델 타입 및 이름에 따라 생성 모델을 로드합니다.

    Args:
        model_type (str): 생성 모델 종류 ('huggingface' 또는 'openai')
        model_name (str): 사용할 모델 이름
        use_quantization (bool, optional): 양자화 사용 여부. 기본값은 False.

    Returns:
        Dict: 로드된 모델 정보 (예: pipeline, tokenizer 등 포함)
    """
    config = {
        'generator': {
            'model_type': model_type,
            'model_name': model_name,
            'use_quantization': use_quantization
        }
    }

    if model_type == 'huggingface':
        return load_hf_model(config)
    elif model_type == 'openai':
        return load_openai_model(config)
    else:
        raise ValueError(f"지원되지 않는 모델 타입: {model_type}")

def rag_pipeline(config, embeddings, model_info=None, is_save=False):
    try:
        with trace(name="rag_pipeline") as run:

            with trace(name="loader_main"):
                chunks = loader_main(config, embeddings)
                
            with trace(name="embedding_main"):
                vector_store = embedding_main(config, chunks, embeddings=embeddings, is_save=is_save)

            with trace(name="retrieval_main"):
                docs = retrieval_main(config, vector_store, chunks, embeddings=embeddings)

            with trace(name="generator_main"):
                start_time = time.time()
                answer = generator_main(docs, config, model_info=model_info)
                end_time = time.time()
                elapsed = round(end_time - start_time, 2)

            run.add_outputs({
                "query": config["retriever"]["query"],
                "model_type": config["generator"]["model_type"],
                "model_name": config["generator"]["model_name"],
                "max_length": config["generator"]["max_length"],
                "num_chunks": len(chunks),
                "num_retrieved_docs": len(docs),
                "answer_length": len(answer),
                "final_answer": answer
            })
            
            return docs, answer, elapsed
            
    except Exception as e:
        print(f"❌ 로깅 에러: {e}")

if __name__ == "__main__":
    project_root = get_project_root_dir()
<<<<<<< HEAD

    config_path = os.path.join(project_root, "config.yaml")
    dotenv_path = os.path.join(project_root, ".env")
    load_dotenv(dotenv_path=dotenv_path)

    config = load_config(project_root)

    embed_model_name = config["embedding"]["embed_model"]
    model_type = config["generator"]["model_type"]
    model_name = config["generator"]["model_name"]
    use_quantization = config["generator"]["use_quantization"]
    
    embeddings = generate_embedding(embed_model_name)
    model_info = get_generation_model(model_type, model_name, use_quantization)
    
    rag_pipeline(config, embeddings, model_info, is_save=True)
=======
    config = load_config(project_root)
    rag_pipeline(config)
>>>>>>> 4552eb56
<|MERGE_RESOLUTION|>--- conflicted
+++ resolved
@@ -87,7 +87,6 @@
 
 if __name__ == "__main__":
     project_root = get_project_root_dir()
-<<<<<<< HEAD
 
     config_path = os.path.join(project_root, "config.yaml")
     dotenv_path = os.path.join(project_root, ".env")
@@ -103,8 +102,4 @@
     embeddings = generate_embedding(embed_model_name)
     model_info = get_generation_model(model_type, model_name, use_quantization)
     
-    rag_pipeline(config, embeddings, model_info, is_save=True)
-=======
-    config = load_config(project_root)
-    rag_pipeline(config)
->>>>>>> 4552eb56
+    rag_pipeline(config, embeddings, model_info, is_save=True)