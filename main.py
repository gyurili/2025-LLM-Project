--- conflicted
+++ resolved
@@ -1,13 +1,8 @@
 import os
 import yaml
 
-<<<<<<< HEAD
-from src.loader.data_loader import data_load, data_process, data_chunking
-from src.vector_db import generate_vector_db, load_vector_db
-=======
 # from src.data_loader import data_load, data_process, data_chunking
 # from src.vector_db import generate_vector_db, load_vector_db
->>>>>>> 1be29926
 
 # from src.retrieval import retrieve_documents
 
