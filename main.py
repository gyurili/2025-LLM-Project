# 임시 파일
<<<<<<< HEAD
# first commit
=======
# first commit of ys
>>>>>>> ac583f2a
<|MERGE_RESOLUTION|>--- conflicted
+++ resolved
@@ -1,6 +1,2 @@
-# 임시 파일
-<<<<<<< HEAD
-# first commit
-=======
-# first commit of ys
->>>>>>> ac583f2a
+# 임시 파일
+# first commit of ys